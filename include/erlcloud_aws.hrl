--- conflicted
+++ resolved
@@ -6,11 +6,8 @@
           s3_scheme="https://"::string(),
           s3_host="s3.amazonaws.com"::string(),
           s3_port=80::non_neg_integer(),
-<<<<<<< HEAD
           s3_follow_redirect=false::boolean(),
-=======
           s3_bucket_after_host=false::boolean(),
->>>>>>> 29b730c0
           sdb_host="sdb.amazonaws.com"::string(),
           elb_host="elasticloadbalancing.amazonaws.com"::string(),
           rds_host="rds.us-east-1.amazonaws.com"::string(),
