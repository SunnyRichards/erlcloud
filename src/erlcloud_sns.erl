%%% @doc Amazon SNS.
%%%      Events are parsed according to http://docs.aws.amazon.com/sns/latest/dg/SendMessageToHttp.html
%%% @todo add all the missing functions for the different actions
-module(erlcloud_sns).
-author('elbrujohalcon@inaka.net').

-export([add_permission/3, add_permission/4,
         create_platform_endpoint/2, create_platform_endpoint/3,
         create_platform_endpoint/4, create_platform_endpoint/5,
         create_platform_endpoint/6,
         create_topic/1, create_topic/2,
         delete_endpoint/1, delete_endpoint/2, delete_endpoint/3,
         delete_topic/1, delete_topic/2,
         list_endpoints_by_platform_application/1,
         list_endpoints_by_platform_application/2,
         list_endpoints_by_platform_application/3,
         list_endpoints_by_platform_application/4,
         get_endpoint_attributes/1,
         get_endpoint_attributes/2,
         get_endpoint_attributes/3,
         set_endpoint_attributes/2,
         set_endpoint_attributes/3,
         publish_to_topic/2, publish_to_topic/3, publish_to_topic/4,
         publish_to_topic/5, publish_to_target/2, publish_to_target/3,
         publish_to_target/4, publish_to_target/5, publish/5,
         list_platform_applications/0, list_platform_applications/1,
         list_platform_applications/2, list_platform_applications/3,
         confirm_subscription/1, confirm_subscription/2, confirm_subscription/3,
         confirm_subscription2/2, confirm_subscription2/3, confirm_subscription2/4,
         set_topic_attributes/3, set_topic_attributes/4,
         subscribe/3, subscribe/4
         ]).
-export([parse_event/1, get_event_type/1, parse_event_message/1,
         get_notification_attribute/2]).
-export([new/2, new/3, configure/2, configure/3]).

-include("erlcloud.hrl").
-include("erlcloud_aws.hrl").
-define(API_VERSION, "2010-03-31").

-opaque sns_event() :: jsx:json_term().
-opaque sns_notification() :: sns_message().
-type sns_event_type() :: subscription_confirmation | notification.
-export_type([sns_event/0, sns_event_type/0, sns_notification/0]).

-type sns_endpoint_attribute() :: custom_user_data
                                | enabled
                                | token.

-type sns_endpoint() :: [{arn, string()} | {attributes, [{arn|sns_endpoint_attribute(), string()}]}].

-type sns_permission() :: all
                        | add_permission
                        | confirm_subscription
                        | create_platform_application
                        | create_platform_endpoint
                        | create_topic
                        | delete_endpoint
                        | delete_platform_application
                        | delete_topic
                        | get_endpoint_attributes
                        | get_platform_application_attributes
                        | get_subscription_attributes
                        | get_topic_attributes
                        | list_endpoints_by_platform_application
                        | list_platform_applications
                        | list_subscriptions
                        | list_subscriptions_by_topic
                        | list_topics
                        | publish
                        | remove_permission
                        | set_endpoint_attributes
                        | set_platform_application_attributes
                        | set_subscription_attributes
                        | set_topic_attributes
                        | subscribe
                        | unsubscribe.
-type sns_acl() :: [{string(), sns_permission()}].

-type sns_message() :: string() | jsx:json_term().

-type sns_application_attribute() :: event_endpoint_created
                                   | event_endpoint_deleted
                                   | event_endpoint_updated
                                   | event_delivery_failure.
-type sns_application() :: [{arn, string()} | {attributes, [{arn|sns_application_attribute(), string()}]}].

-type(sns_topic_attribute_name () :: 'Policy' | 'DisplayName' | 'DeliveryPolicy').

-type(sns_subscribe_protocol_type () :: http | https | email | 'email-json' | sms | sqs | application).

-export_type([sns_acl/0, sns_endpoint_attribute/0,
              sns_message/0, sns_application/0, sns_endpoint/0]).

-spec add_permission/3 :: (string(), string(), sns_acl()) -> ok.

add_permission(TopicArn, Label, Permissions) ->
    add_permission(TopicArn, Label, Permissions, default_config()).

-spec add_permission/4 :: (string(), string(), sns_acl(), aws_config()) -> ok.
add_permission(TopicArn, Label, Permissions, Config)
  when is_list(TopicArn),
       is_list(Label), length(Label) =< 80,
       is_list(Permissions) ->
    sns_simple_request(Config, "AddPermission",
                       [{"Label", Label}, {"TopicArn", TopicArn}
                       | erlcloud_aws:param_list(
                            encode_permissions(Permissions),
                            {"AWSAccountId.member", "ActionName.member"})]).



-spec create_platform_endpoint/2 :: (string(), string()) -> string().
create_platform_endpoint(PlatformApplicationArn, Token) ->
    create_platform_endpoint(PlatformApplicationArn, Token, "").

-spec create_platform_endpoint/3 :: (string(), string(), string()) -> string().
create_platform_endpoint(PlatformApplicationArn, Token, CustomUserData) ->
    create_platform_endpoint(PlatformApplicationArn, Token, CustomUserData, []).

-spec create_platform_endpoint/4 :: (string(), string(), string(), [{sns_endpoint_attribute(), string()}]) -> string().
create_platform_endpoint(PlatformApplicationArn, Token, CustomUserData, Attributes) ->
    create_platform_endpoint(PlatformApplicationArn, Token, CustomUserData, Attributes, default_config()).

-spec create_platform_endpoint/5 :: (string(), string(), string(), [{sns_endpoint_attribute(), string()}], aws_config()) -> string().
create_platform_endpoint(PlatformApplicationArn, Token, CustomUserData, Attributes, Config) ->
    Doc =
        sns_xml_request(
            Config, "CreatePlatformEndpoint",
            [{"PlatformApplicationArn", PlatformApplicationArn},
             {"Token",                  Token},
             {"CustomUserData",         CustomUserData}
             | encode_attributes(Attributes)
             ]),
    erlcloud_xml:get_text(
        "CreatePlatformEndpointResult/EndpointArn", Doc).

-spec create_platform_endpoint/6 :: (string(), string(), string(), [{sns_endpoint_attribute(), string()}], string(), string()) -> string().
create_platform_endpoint(PlatformApplicationArn, Token, CustomUserData, Attributes, AccessKeyID, SecretAccessKey) ->
    create_platform_endpoint(PlatformApplicationArn, Token, CustomUserData, Attributes, new_config(AccessKeyID, SecretAccessKey)).


-spec(create_topic/1 :: (string()) -> Arn::string()).
create_topic(TopicName) ->
    create_topic(TopicName, default_config()).

<<<<<<< HEAD
-spec(create_topic/2 :: (string(), aws_config()) -> Arn::string()).
create_topic(TopicName, Config) 
=======
create_topic(TopicName, Config)
>>>>>>> eac86075
    when is_record(Config, aws_config) ->
        Doc = sns_xml_request(Config, "CreateTopic", [{"Name", TopicName}]),
        erlcloud_xml:get_text("/CreateTopicResponse/CreateTopicResult/TopicArn", Doc).


-spec confirm_subscription/1 :: (sns_event()) -> string().
confirm_subscription(SnsEvent) ->
    confirm_subscription(SnsEvent, default_config()).

-spec confirm_subscription/2 :: (sns_event(), aws_config()) -> string().
confirm_subscription(SnsEvent, Config) ->
    Token = binary_to_list(proplists:get_value(<<"Token">>, SnsEvent, <<>>)),
    TopicArn = binary_to_list(proplists:get_value(<<"TopicArn">>, SnsEvent, <<>>)),
    confirm_subscription2(Token, TopicArn, Config).

-spec confirm_subscription/3 :: (sns_event(), string(), string()) -> string().
confirm_subscription(SnsEvent, AccessKeyID, SecretAccessKey) ->
    confirm_subscription(SnsEvent, new_config(AccessKeyID, SecretAccessKey)).



-spec confirm_subscription2/2 :: (string(), string()) -> string().
confirm_subscription2(Token, TopicArn) ->
    confirm_subscription2(Token, TopicArn, default_config()).

-spec confirm_subscription2/3 :: (string(), string(), aws_config()) -> string().
confirm_subscription2(Token, TopicArn, Config) ->
    Doc =
        sns_xml_request(
            Config, "ConfirmSubscription",
            [{"Token",    Token},
             {"TopicArn", TopicArn}
             ]),
    erlcloud_xml:get_text(
        "ConfirmSubscriptionResult/SubscriptionArn", Doc).

-spec confirm_subscription2/4 :: (string(), string(), string(), string()) -> string().
confirm_subscription2(Token, TopicArn, AccessKeyID, SecretAccessKey) ->
    confirm_subscription2(Token, TopicArn, new_config(AccessKeyID, SecretAccessKey)).



-spec delete_endpoint/1 :: (string()) -> ok.
delete_endpoint(EndpointArn) ->
    delete_endpoint(EndpointArn, default_config()).

-spec delete_endpoint/2 :: (string(), aws_config()) -> ok.
delete_endpoint(EndpointArn, Config) ->
    sns_simple_request(Config, "DeleteEndpoint", [{"EndpointArn", EndpointArn}]).

-spec delete_endpoint/3 :: (string(), string(), string()) -> ok.
delete_endpoint(EndpointArn, AccessKeyID, SecretAccessKey) ->
    delete_endpoint(EndpointArn, new_config(AccessKeyID, SecretAccessKey)).



-spec delete_topic/1 :: (string()) -> ok.
delete_topic(TopicArn) ->
    delete_topic(TopicArn, default_config()).

<<<<<<< HEAD
-spec delete_topic/2 :: (string(), aws_config()) -> ok.
delete_topic(TopicArn, Config) 
=======
delete_topic(TopicArn, Config)
>>>>>>> eac86075
    when is_record(Config, aws_config) ->
        sns_simple_request(Config, "DeleteTopic", [{"TopicArn", TopicArn}]).



-spec get_endpoint_attributes/1 :: (string()) -> sns_endpoint().
get_endpoint_attributes(EndpointArn) ->
    get_endpoint_attributes(EndpointArn, default_config()).

-spec get_endpoint_attributes/2 :: (string(), aws_config()) -> sns_endpoint().
get_endpoint_attributes(EndpointArn, Config) ->
    Params = [{"EndpointArn", EndpointArn}],
    Doc = sns_xml_request(Config, "GetEndpointAttributes", Params),
    Decoded =
        erlcloud_xml:decode(
            [{attributes, "GetEndpointAttributesResult/Attributes/entry",
                fun extract_attribute/1
             }],
            Doc),
    [{arn, EndpointArn} | Decoded].

-spec get_endpoint_attributes/3 :: (string(), string(), string()) -> sns_endpoint().
get_endpoint_attributes(EndpointArn, AccessKeyID, SecretAccessKey) ->
    get_endpoint_attributes(EndpointArn, new_config(AccessKeyID, SecretAccessKey)).



<<<<<<< HEAD
-spec list_endpoints_by_platform_application/1 :: (string()) -> [sns_endpoint()].
=======
-spec set_endpoint_attributes/2 :: (string(), [{sns_endpoint_attribute(), string()}]) -> string().
-spec set_endpoint_attributes/3 :: (string(), [{sns_endpoint_attribute(), string()}], aws_config()) -> string().

set_endpoint_attributes(EndpointArn, Attributes) ->
    set_endpoint_attributes(EndpointArn, Attributes, default_config()).
set_endpoint_attributes(EndpointArn, Attributes, Config) ->
    Doc = sns_xml_request(Config, "SetEndpointAttributes", [{"EndpointArn", EndpointArn} |
                                                            encode_attributes(Attributes)]),
    erlcloud_xml:get_text("ResponseMetadata/RequestId", Doc).



-spec list_endpoints_by_platform_application/1 :: (string()) -> [{endpoints, [sns_endpoint()]} | {next_token, string()}].
-spec list_endpoints_by_platform_application/2 :: (string(), undefined|string()) -> [{endpoints, [sns_endpoint()]} | {next_token, string()}].
-spec list_endpoints_by_platform_application/3 :: (string(), undefined|string(), aws_config()) -> [{endpoints, [sns_endpoint()]} | {next_token, string()}].
-spec list_endpoints_by_platform_application/4 :: (string(), undefined|string(), string(), string()) -> [{endpoints, [sns_endpoint()]} | {next_token, string()}].

>>>>>>> eac86075
list_endpoints_by_platform_application(PlatformApplicationArn) ->
    list_endpoints_by_platform_application(PlatformApplicationArn, undefined).

-spec list_endpoints_by_platform_application/2 :: (string(), undefined|string()) -> [sns_endpoint()].
list_endpoints_by_platform_application(PlatformApplicationArn, NextToken) ->
    list_endpoints_by_platform_application(PlatformApplicationArn, NextToken, default_config()).

-spec list_endpoints_by_platform_application/3 :: (string(), undefined|string(), aws_config()) -> [sns_endpoint()].
list_endpoints_by_platform_application(PlatformApplicationArn, NextToken, Config) ->
    Params =
        case NextToken of
            undefined -> [{"PlatformApplicationArn", PlatformApplicationArn}];
            NextToken -> [{"PlatformApplicationArn", PlatformApplicationArn}, {"NextToken", NextToken}]
        end,
    Doc = sns_xml_request(Config, "ListEndpointsByPlatformApplication", Params),
    Decoded =
        erlcloud_xml:decode(
            [{endpoints, "ListEndpointsByPlatformApplicationResult/Endpoints/member",
                fun extract_endpoint/1
             },
             {next_token, "ListEndpointsByPlatformApplicationResult/NextToken", text}],
            Doc),
    Decoded.

-spec list_endpoints_by_platform_application/4 :: (string(), undefined|string(), string(), string()) -> [sns_endpoint()].
list_endpoints_by_platform_application(PlatformApplicationArn, NextToken, AccessKeyID, SecretAccessKey) ->
    list_endpoints_by_platform_application(PlatformApplicationArn, NextToken, new_config(AccessKeyID, SecretAccessKey)).



-spec list_platform_applications/0 :: () -> [sns_application()].
list_platform_applications() ->
    list_platform_applications(undefined).

-spec list_platform_applications/1 :: (undefined|string()) -> [sns_application()].
list_platform_applications(NextToken) ->
    list_platform_applications(NextToken, default_config()).

-spec list_platform_applications/2 :: (undefined|string(), aws_config()) -> [sns_application()].
list_platform_applications(NextToken, Config) ->
    Params =
        case NextToken of
            undefined -> [];
            NextToken -> [{"NextToken", NextToken}]
        end,
    Doc = sns_xml_request(Config, "ListPlatformApplications", Params),
    Decoded =
        erlcloud_xml:decode(
            [{applications, "ListPlatformApplicationsResult/PlatformApplications/member",
                fun extract_application/1
             }],
            Doc),
    proplists:get_value(applications, Decoded, []).

-spec list_platform_applications/3 :: (undefined|string(), string(), string()) -> [sns_application()].
list_platform_applications(NextToken, AccessKeyID, SecretAccessKey) ->
    list_platform_applications(NextToken, new_config(AccessKeyID, SecretAccessKey)).



-spec publish_to_topic/2 :: (string(), sns_message()) -> string().
publish_to_topic(TopicArn, Message) ->
    publish_to_topic(TopicArn, Message, undefined).

-spec publish_to_topic/3 :: (string(), sns_message(), undefined|string()) -> string().
publish_to_topic(TopicArn, Message, Subject) ->
    publish_to_topic(TopicArn, Message, Subject, default_config()).

-spec publish_to_topic/4 :: (string(), sns_message(), undefined|string(), aws_config()) -> string().
publish_to_topic(TopicArn, Message, Subject, Config) ->
    publish(topic, TopicArn, Message, Subject, Config).

-spec publish_to_topic/5 :: (string(), sns_message(), undefined|string(), string(), string()) -> string().
publish_to_topic(TopicArn, Message, Subject, AccessKeyID, SecretAccessKey) ->
    publish_to_topic(TopicArn, Message, Subject, new_config(AccessKeyID, SecretAccessKey)).

-spec publish_to_target/2 :: (string(), sns_message()) -> string().
publish_to_target(TargetArn, Message) ->
    publish_to_target(TargetArn, Message, undefined).

-spec publish_to_target/3 :: (string(), sns_message(), undefined|string()) -> string().
publish_to_target(TargetArn, Message, Subject) ->
    publish_to_target(TargetArn, Message, Subject, default_config()).

-spec publish_to_target/4 :: (string(), sns_message(), undefined|string(), aws_config()) -> string().
publish_to_target(TargetArn, Message, Subject, Config) ->
    publish(target, TargetArn, Message, Subject, Config).

-spec publish_to_target/5 :: (string(), sns_message(), undefined|string(), string(), string()) -> string().
publish_to_target(TargetArn, Message, Subject, AccessKeyID, SecretAccessKey) ->
    publish_to_target(TargetArn, Message, Subject, new_config(AccessKeyID, SecretAccessKey)).

-spec publish/5 :: (topic|target, string(), sns_message(), undefined|string(), aws_config()) -> string().
publish(Type, RecipientArn, Message, Subject, Config) ->
    RecipientParam =
        case Type of
            topic -> [{"TopicArn", RecipientArn}];
            target -> [{"TargetArn", RecipientArn}]
        end,
    MessageParams =
        case Message of
            [{_,_} |_] ->
                EncodedMessage = jsx:encode(Message),
                [{"Message",            EncodedMessage},
                 {"MessageStructure",   "json"}];
            Message ->
                [{"Message", Message}]
        end,
    SubjectParam =
        case Subject of
            undefined -> [];
            Subject -> [{"Subject", Subject}]
        end,
    Doc =
        sns_xml_request(
            Config, "Publish",
            RecipientParam ++ MessageParams ++ SubjectParam),
    erlcloud_xml:get_text(
        "PublishResult/MessageId", Doc).



-spec parse_event/1 :: (iodata()) -> sns_event().
parse_event(EventSource) ->
    jsx:decode(EventSource).

-spec get_event_type/1 :: (sns_event()) -> sns_event_type().
get_event_type(Event) ->
    case proplists:get_value(<<"Type">>, Event) of
        <<"SubscriptionConfirmation">> -> subscription_confirmation;
        <<"Notification">> -> notification
    end.

-spec parse_event_message/1 :: (sns_event()) -> sns_notification() | binary().
parse_event_message(Event) ->
    Message = proplists:get_value(<<"Message">>, Event, <<>>),
    case get_event_type(Event) of
        subscription_confirmation -> Message;
        notification -> jsx:decode(Message)
    end.

-spec get_notification_attribute/2 :: (binary(), sns_notification()) -> sns_application_attribute() | binary().
get_notification_attribute(<<"EventType">>, Notification) ->
    case proplists:get_value(<<"EventType">>, Notification) of
        <<"EndpointCreated">> -> event_endpoint_created;
        <<"EndpointDeleted">> -> event_endpoint_deleted;
        <<"EndpointUpdated">> -> event_endpoint_updated;
        <<"DeliveryFailure">> -> event_delivery_failure
    end;
get_notification_attribute(Attribute, Notification) ->
    proplists:get_value(Attribute, Notification).



-spec(set_topic_attributes/3 :: (sns_topic_attribute_name(), string(), string()) -> ok).
set_topic_attributes(AttributeName, AttributeValue, TopicArn) ->
    set_topic_attributes(AttributeName, AttributeValue, TopicArn, default_config()).

-spec(set_topic_attributes/4 :: (sns_topic_attribute_name(), string(), string(), aws_config()) -> ok).
set_topic_attributes(AttributeName, AttributeValue, TopicArn, Config)
    when is_record(Config, aws_config) ->
        sns_simple_request(Config, "SetTopicAttributes", [
            {"AttributeName", AttributeName},
            {"AttributeValue", AttributeValue},
            {"TopicArn", TopicArn}]).


-spec(subscribe/3 :: (string(), sns_subscribe_protocol_type(), string()) -> Arn::string()).
subscribe(Endpoint, Protocol, TopicArn) ->
    subscribe(Endpoint, Protocol, TopicArn, default_config()).

-spec(subscribe/4 :: (string(), sns_subscribe_protocol_type(), string(), aws_config()) -> Arn::string()).
subscribe(Endpoint, Protocol, TopicArn, Config)
    when is_record(Config, aws_config) ->
         Doc = sns_xml_request(Config, "Subscribe", [
                {"Endpoint", Endpoint},
                {"Protocol", atom_to_list(Protocol)},
                {"TopicArn", TopicArn}]),
        erlcloud_xml:get_text("/SubscribeResponse/SubscribeResult/SubscriptionArn", Doc).

-spec new(string(), string()) -> aws_config().

new(AccessKeyID, SecretAccessKey) ->
    #aws_config{
       access_key_id=AccessKeyID,
       secret_access_key=SecretAccessKey
      }.

-spec new(string(), string(), string()) -> aws_config().

new(AccessKeyID, SecretAccessKey, Host) ->
    #aws_config{
       access_key_id=AccessKeyID,
       secret_access_key=SecretAccessKey,
       sns_host=Host
      }.

-spec configure(string(), string()) -> ok.

configure(AccessKeyID, SecretAccessKey) ->
    put(aws_config, new(AccessKeyID, SecretAccessKey)),
    ok.

-spec configure(string(), string(), string()) -> ok.

configure(AccessKeyID, SecretAccessKey, Host) ->
    put(aws_config, new(AccessKeyID, SecretAccessKey, Host)),
    ok.

%%%%%%%%%%%%%%%%%%%%%%%%%%%%%%%%%%%%%%%%%%%%%%%%%%%%%%%%%%%%%%%%%%%%%%%%%%%%%%%%%%%%%%%%%%
%% PRIVATE
%%%%%%%%%%%%%%%%%%%%%%%%%%%%%%%%%%%%%%%%%%%%%%%%%%%%%%%%%%%%%%%%%%%%%%%%%%%%%%%%%%%%%%%%%%

encode_attributes(Attributes) ->
    lists:foldl(
        fun({Index, {Key, Value}}, Acc) ->
            Prefix = "Attributes.entry." ++ integer_to_list(Index),
            [{Prefix ++ ".key",     encode_attribute_name(Key)},
             {Prefix ++ ".value",   Value} | Acc]
        end, [], lists:zip(lists:seq(1, length(Attributes)), Attributes)).

encode_attribute_name(custom_user_data) -> "CustomUserData";
encode_attribute_name(enabled) -> "Enabled";
encode_attribute_name(token) -> "Token".

encode_permissions(Permissions) ->
    [encode_permission(P) || P <- Permissions].

encode_permission({AccountId, Permission}) ->
    {AccountId,
     case Permission of
         all -> "*";
         add_permission -> "AddPermission";
         confirm_subscription -> "ConfirmSubscription";
         create_platform_application -> "CreatePlatformApplication";
         create_platform_endpoint -> "CreatePlatformEndpoint";
         create_topic -> "CreateTopic";
         delete_endpoint -> "DeleteEndpoint";
         delete_platform_application -> "DeletePlatformApplication";
         delete_topic -> "DeleteTopic";
         get_endpoint_attributes -> "GetEndpointAttributes";
         get_platform_application_attributes -> "GetPlatformApplicationAttributes";
         get_subscription_attributes -> "GetSubscriptionAttributes";
         get_topic_attributes -> "GetTopicAttributes";
         list_endpoints_by_platform_application -> "ListEndpointsByPlatformApplication";
         list_platform_applications -> "ListPlatformApplications";
         list_subscriptions -> "ListSubscriptions";
         list_subscriptions_by_topic -> "ListSubscriptionsByTopic";
         list_topics -> "ListTopics";
         publish -> "Publish";
         remove_permission -> "RemovePermission";
         set_endpoint_attributes -> "SetEndpointAttributes";
         set_platform_application_attributes -> "SetPlatformApplicationAttributes";
         set_subscription_attributes -> "SetSubscriptionAttributes";
         set_topic_attributes -> "SetTopicAttributes";
         subscribe -> "Subscribe";
         unsubscribe -> "Unsubscribe"
      end}.



default_config() -> erlcloud_aws:default_config().

new_config(AccessKeyID, SecretAccessKey) ->
    #aws_config{
       access_key_id=AccessKeyID,
       secret_access_key=SecretAccessKey
      }.

sns_simple_request(Config, Action, Params) ->
    sns_request(Config, Action, Params),
    ok.

sns_xml_request(Config, Action, Params) ->
    case erlcloud_aws:aws_request_xml2(
           post, scheme_to_protocol(Config#aws_config.sns_scheme),
           Config#aws_config.sns_host, undefined, "/",
           [{"Action", Action}, {"Version", ?API_VERSION} | Params],
           Config) of
        {ok, XML} -> XML;
        {error, {http_error, 400, _BadRequest, Body}} ->
            XML = element(1, xmerl_scan:string(binary_to_list(Body))),
            ErrCode = erlcloud_xml:get_text("Error/Code", XML),
            ErrMsg = erlcloud_xml:get_text("Error/Message", XML),
            erlang:error({sns_error, ErrCode, ErrMsg});
        {error, Reason} ->
            erlang:error({sns_error, Reason})
    end.

sns_request(Config, Action, Params) ->
    case erlcloud_aws:aws_request2(
           post, scheme_to_protocol(Config#aws_config.sns_scheme),
           Config#aws_config.sns_host, undefined, "/",
           [{"Action", Action}, {"Version", ?API_VERSION} | Params],
           Config) of
        {ok, _Response} -> ok;
        {error, {http_error, 400, _BadRequest, Body}} ->
            XML = element(1, xmerl_scan:string(binary_to_list(Body))),
            ErrCode = erlcloud_xml:get_text("Error/Code", XML),
            ErrMsg = erlcloud_xml:get_text("Error/Message", XML),
            erlang:error({sns_error, ErrCode, ErrMsg});
        {error, Reason} ->
            erlang:error({sns_error, Reason})
    end.


extract_endpoint(Nodes) ->
    [erlcloud_xml:decode(
        [{arn, "EndpointArn", text},
         {attributes, "Attributes/entry", fun extract_attribute/1}
        ], Node) || Node <- Nodes].

extract_application(Nodes) ->
    [erlcloud_xml:decode(
        [{arn, "PlatformApplicationArn", text},
         {attributes, "Attributes/entry", fun extract_attribute/1}
        ], Node) || Node <- Nodes].

extract_attribute(Nodes) ->
    [{parse_key(erlcloud_xml:get_text("key", Node)),
      erlcloud_xml:get_text("value", Node)}
     || Node <- Nodes].

parse_key("Enabled") -> enabled;
parse_key("CustomUserData") -> custom_user_data;
parse_key("Token") -> token;
parse_key("EventEndpointCreated") -> event_endpoint_created;
parse_key("EventEndpointDeleted") -> event_endpoint_deleted;
parse_key("EventEndpointUpdated") -> event_endpoint_updated;
parse_key("EVentDeliveryFailure") -> event_delivery_failure;
parse_key(OtherKey) -> list_to_atom(string:to_lower(OtherKey)).

scheme_to_protocol(S) when is_list(S) -> s2p(string:to_lower(S));
scheme_to_protocol(_)                 -> erlang:error({sns_error, badarg}).

s2p("http://")  -> "http";
s2p("https://") -> "https";
s2p(X)          -> erlang:error({sns_error, {unsupported_scheme, X}}).
<|MERGE_RESOLUTION|>--- conflicted
+++ resolved
@@ -144,12 +144,8 @@
 create_topic(TopicName) ->
     create_topic(TopicName, default_config()).
 
-<<<<<<< HEAD
 -spec(create_topic/2 :: (string(), aws_config()) -> Arn::string()).
-create_topic(TopicName, Config) 
-=======
 create_topic(TopicName, Config)
->>>>>>> eac86075
     when is_record(Config, aws_config) ->
         Doc = sns_xml_request(Config, "CreateTopic", [{"Name", TopicName}]),
         erlcloud_xml:get_text("/CreateTopicResponse/CreateTopicResult/TopicArn", Doc).
@@ -210,12 +206,8 @@
 delete_topic(TopicArn) ->
     delete_topic(TopicArn, default_config()).
 
-<<<<<<< HEAD
 -spec delete_topic/2 :: (string(), aws_config()) -> ok.
-delete_topic(TopicArn, Config) 
-=======
 delete_topic(TopicArn, Config)
->>>>>>> eac86075
     when is_record(Config, aws_config) ->
         sns_simple_request(Config, "DeleteTopic", [{"TopicArn", TopicArn}]).
 
@@ -243,9 +235,6 @@
 
 
 
-<<<<<<< HEAD
--spec list_endpoints_by_platform_application/1 :: (string()) -> [sns_endpoint()].
-=======
 -spec set_endpoint_attributes/2 :: (string(), [{sns_endpoint_attribute(), string()}]) -> string().
 -spec set_endpoint_attributes/3 :: (string(), [{sns_endpoint_attribute(), string()}], aws_config()) -> string().
 
@@ -259,11 +248,6 @@
 
 
 -spec list_endpoints_by_platform_application/1 :: (string()) -> [{endpoints, [sns_endpoint()]} | {next_token, string()}].
--spec list_endpoints_by_platform_application/2 :: (string(), undefined|string()) -> [{endpoints, [sns_endpoint()]} | {next_token, string()}].
--spec list_endpoints_by_platform_application/3 :: (string(), undefined|string(), aws_config()) -> [{endpoints, [sns_endpoint()]} | {next_token, string()}].
--spec list_endpoints_by_platform_application/4 :: (string(), undefined|string(), string(), string()) -> [{endpoints, [sns_endpoint()]} | {next_token, string()}].
-
->>>>>>> eac86075
 list_endpoints_by_platform_application(PlatformApplicationArn) ->
     list_endpoints_by_platform_application(PlatformApplicationArn, undefined).
 
