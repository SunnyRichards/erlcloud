%% -*- mode: erlang;erlang-indent-level: 4;indent-tabs-mode: nil -*-

%% @author Ransom Richardson <ransom@ransomr.net>
%% @doc
%% An Erlang interface to Amazon's DynamoDB.
%%
%% [http://docs.aws.amazon.com/amazondynamodb/latest/developerguide/operationlist.html]
%%
%% erlcloud_ddb2 implements the entire 20120810 API.
%%
%% Method names match DynamoDB operations converted to
%% lower_case_with_underscores. The one exception is query, which is
%% an Erlang reserved word. The `q' method implements Query.
%%
%% Required parameters are passed as function arguments. In addition
%% all methods take an options proplist argument which can be used to
%% pass optional parameters. See function documentation for examples.
%%
%% Table names, key names, attribute names and any other input strings
%% except attribute values must be binary strings.
%%
%% Attribute values may be either `{Type, Value}' or `Value'. If only
%% `Value' is provided then the type is inferred. Lists (iolists are
%% handled), binaries and atoms are assumed to be strings. The following are
%% equivalent: `{s, <<"value">>}', `<<"value">>', `"value"', `value'. Numbers
%% are assumed to be numbers. The following are equivalent: `{n, 42}',
%% `42'. To specify the AWS binary or set types an explicit `Type'
%% must be provided. For example: `{b, <<1,2,3>>}' or `{ns,
%% [4,5,6]}'. Note that binary values will be base64 encoded and
%% decoded automatically. Since some atoms (such as `false', `not_null',
%% `null', `undefined', `delete', etc) have special meanings in some cases,
%% use them carefully.
%%
%% Output is in the form of `{ok, Value}' or `{error, Reason}'. The
%% format of `Value' is controlled by the `out' option, which defaults
%% to `simple'. The possible values are: 
%%
%% * `simple' - The most interesting part of the output. For example
%% `get_item' will return the item.
%%
%% * `record' - A record containing all the information from the
%% DynamoDB response except field types. This is useful if you need more detailed
%% information than what is returned with `simple'. For example, with
%% `scan' and `query' the record will contain the last evaluated key
%% which can be used to continue the operation.
%%
%% * `typed_record' - A record containing all the information from the
%% DynamoDB response. All field values are returned with type information.
%%
%% * `json' - The output from DynamoDB as processed by `jsx:decode'
%% but with no further manipulation. This would rarely be useful,
%% unless the DynamoDB API is updated to include data that is not yet
%% parsed correctly.
%%
%% Items will be returned as a list of `{Name, Value}'. In most cases
%% the output will have type information removed. For example:
%% `[{<<"String Attribute">>, <<"value">>}, {<<"Number Attribute">>,
%% 42}, {<<"BinaryAttribute">>, <<1,2,3>>}]'. The exception is for
%% output fields that are intended to be passed to a subsequent call,
%% such as `unprocessed_keys' and `last_evaluated_key'. Those will
%% contain typed attribute values so that they may be correctly passed
%% to subsequent calls.
%%
%% DynamoDB errors are return in the form `{error, {ErrorCode,
%% Message}}' where `ErrorCode' and 'Message' are both binary
%% strings. List of error codes:
%% [http://docs.aws.amazon.com/amazondynamodb/latest/developerguide/ErrorHandling.html]. So
%% to handle conditional check failures, match `{error,
%% {<<"ConditionalCheckFailedException">>, _}}'.
%%
%% `erlcloud_ddb_impl' provides a higher level API that implements common
%% operations that may require multiple DynamoDB API calls.
%%
%% See the unit tests for additional usage examples beyond what are
%% provided for each function.
%%
%% @end

-module(erlcloud_ddb2).

-include("erlcloud.hrl").
-include("erlcloud_aws.hrl").
-include("erlcloud_ddb2.hrl").

%%% Library initialization.
-export([configure/2, configure/3, new/2, new/3]).

%%% DynamoDB API
-export([batch_get_item/1, batch_get_item/2, batch_get_item/3,
         batch_write_item/1, batch_write_item/2, batch_write_item/3,
         create_table/5, create_table/6, create_table/7,
         delete_item/2, delete_item/3, delete_item/4,
         delete_table/1, delete_table/2, delete_table/3,
         describe_table/1, describe_table/2, describe_table/3,
         get_item/2, get_item/3, get_item/4,
         list_tables/0, list_tables/1, list_tables/2,
         put_item/2, put_item/3, put_item/4,
         %% Note that query is a Erlang reserved word, so we use q instead
         q/2, q/3, q/4,
         scan/1, scan/2, scan/3,
         update_item/3, update_item/4, update_item/5,
         update_table/2, update_table/3, update_table/4, update_table/5
        ]).

-export_type(
   [attr_defs/0,
    attr_name/0,
    attr_type/0,
    attributes_to_get_opt/0,
    batch_get_item_opt/0,
    batch_get_item_opts/0,
    batch_get_item_request_item/0,
    batch_get_item_request_item_opt/0,
    batch_get_item_request_item_opts/0,
    batch_get_item_return/0,
    batch_write_item_delete/0,
    batch_write_item_opt/0,
    batch_write_item_opts/0,
    batch_write_item_put/0,
    batch_write_item_request/0,
    batch_write_item_request_item/0,
    batch_write_item_return/0,
    boolean_opt/1,
    comparison_op/0,
    condition/0,
    conditional_op/0,
    conditional_op_opt/0,
    conditions/0,
    consistent_read_opt/0,
    create_table_opt/0,
    create_table_opts/0,
    create_table_return/0,
    ddb_opts/0,
    ddb_return/2,
    delete_item_opt/0,
    delete_item_opts/0,
    delete_item_return/0,
    delete_table_return/0,
    describe_table_return/0,
    expected_opt/0,
    expression/0,
    expression_attribute_names/0,
    expression_attribute_values/0,
    get_item_opt/0,
    get_item_opts/0,
    get_item_return/0,
    global_secondary_index_update/0,
    global_secondary_index_updates/0,
    in_attr/0,
    in_attr_value/0,
    in_expected/0,
    in_expected_item/0,
    in_item/0,
    in_update/0,
    in_updates/0,
    index_name/0,
    key/0,
    key_schema/0,
    list_tables_opt/0,
    list_tables_opts/0,
    list_tables_return/0,
    local_secondary_index_def/0,
    global_secondary_index_def/0,
    maybe_list/1,
    ok_return/1,
    out_attr/0,
    out_attr_value/0,
    out_item/0,
    out_opt/0,
    out_type/0,
    projection/0,
    put_item_opt/0,
    put_item_opts/0,
    put_item_return/0,
    q_opt/0,
    q_opts/0,
    q_return/0,
    range_key_name/0,
    return_consumed_capacity/0,
    return_consumed_capacity_opt/0,
    return_item_collection_metrics/0,
    return_item_collection_metrics_opt/0,
    return_value/0,
    scan_opt/0,
    scan_opts/0,
    scan_return/0,
    select/0,
    table_name/0,
    update_action/0,
    update_item_opt/0,
    update_item_opts/0,
    update_item_return/0,
    update_table_return/0
   ]).

%%%------------------------------------------------------------------------------
%%% Library initialization.
%%%------------------------------------------------------------------------------

-spec(new/2 :: (string(), string()) -> aws_config()).
new(AccessKeyID, SecretAccessKey) ->
    #aws_config{access_key_id=AccessKeyID,
                secret_access_key=SecretAccessKey}.

-spec(new/3 :: (string(), string(), string()) -> aws_config()).
new(AccessKeyID, SecretAccessKey, Host) ->
    #aws_config{access_key_id=AccessKeyID,
                secret_access_key=SecretAccessKey,
                ddb_host=Host}.

-spec(configure/2 :: (string(), string()) -> ok).
configure(AccessKeyID, SecretAccessKey) ->
    put(aws_config, new(AccessKeyID, SecretAccessKey)),
    ok.

-spec(configure/3 :: (string(), string(), string()) -> ok).
configure(AccessKeyID, SecretAccessKey, Host) ->
    put(aws_config, new(AccessKeyID, SecretAccessKey, Host)),
    ok.

default_config() -> erlcloud_aws:default_config().

%%%------------------------------------------------------------------------------
%%% Shared Types
%%%------------------------------------------------------------------------------

-type table_name() :: binary().
-type attr_type() :: s | n | b | bool | null | ss | ns | bs | l | m.
-type attr_name() :: binary().
-type maybe_list(T) :: T | [T].

-type in_string_value() :: binary() | iolist() | atom(). %% non-empty
-type in_number_value() :: number().
-type in_binary_value() :: binary() | [byte()]. %% non-empty
-type in_attr_value() :: in_string_value() |
                         in_number_value() |
                         {s, in_string_value()} |
                         {n, in_number_value()} |
                         {b, in_binary_value()} |
                         {bool, boolean()} |
                         {null, true} |
                         {ss, [in_string_value(),...]} |
                         {ns, [in_number_value(),...]} |
                         {bs, [in_binary_value(),...]} |
                         {l, [in_attr_value()]} |
                         {m, [in_attr()]}.
-type in_attr() :: {attr_name(), in_attr_value()}.
-type in_expected_item() :: {attr_name(), false} | condition().
-type in_expected() :: maybe_list(in_expected_item()).
-type in_item() :: [in_attr()].

-type json_pair() :: {binary(), jsx:json_term()}.
-type json_attr_type() :: binary().
-type json_attr_data() :: binary() | boolean() | [binary()] | [[json_attr_value()]] | [json_attr()].
-type json_attr_value() :: {json_attr_type(), json_attr_data()}.
-type json_attr() :: {attr_name(), [json_attr_value()]}.
-type json_item() :: [json_attr()].
-type json_expected() :: [json_pair()].
-type json_key() :: [json_attr(),...].

-type key() :: maybe_list(in_attr()).
-type attr_defs() :: maybe_list({attr_name(), attr_type()}).
-type key_schema() :: hash_key_name() | {hash_key_name(), range_key_name()}.
-type hash_key_name() :: attr_name().
-type range_key_name() :: attr_name().
-type read_units() :: pos_integer().
-type write_units() :: pos_integer().

-type index_name() :: binary().
-type projection() :: keys_only |
                      {include, [attr_name()]} |
                      all.

-type global_secondary_index_def() :: {index_name(), key_schema(), projection(), read_units(), write_units()}.

-type return_value() :: none | all_old | updated_old | all_new | updated_new.

-type expression() :: binary().
-type expression_attribute_names() :: [{binary(), attr_name()}].
-type expression_attribute_values() :: [{binary(), in_attr_value()}].

-type conditional_op() :: 'and' | 'or'.

-type comparison_op() :: eq | ne | le | lt | ge | gt | not_null | null | contains | not_contains | 
                         begins_with | in | between.

-type condition() :: {attr_name(), not_null | null} |
                     {attr_name(), in_attr_value()} |
                     {attr_name(), in_attr_value(), comparison_op()} |
                     {attr_name(), {in_attr_value(), in_attr_value()}, between} |
                     {attr_name(), [in_attr_value(),...], in}.
-type conditions() :: maybe_list(condition()).

-type select() :: all_attributes | all_projected_attributes | count | specific_attributes.

-type return_consumed_capacity() :: none | total | indexes.
-type return_item_collection_metrics() :: none | size.

-type out_attr_value() :: binary() | number() | boolean() | undefined | [binary()] | [number()] | [out_attr_value()] | [out_attr()].
-type out_attr() :: {attr_name(), out_attr_value()}.
-type out_item() :: [out_attr() | in_attr()]. % in_attr in the case of typed_record
-type ok_return(T) :: {ok, T} | {error, term()}.

%%%------------------------------------------------------------------------------
%%% Shared Dynamizers
%%%------------------------------------------------------------------------------

%% Convert terms into the form expected by DynamoDB

-spec dynamize_type(attr_type()) -> binary().
dynamize_type(s) ->
    <<"S">>;
dynamize_type(n) ->
    <<"N">>;
dynamize_type(b) ->
    <<"B">>.

-spec dynamize_string(in_string_value()) -> binary().
dynamize_string(Value) when is_binary(Value) ->
    Value;
dynamize_string(Value) when is_list(Value) ->
    list_to_binary(Value);
dynamize_string(Value) when is_atom(Value) ->
    atom_to_binary(Value, utf8).

-spec dynamize_number(number()) -> binary().
dynamize_number(Value) when is_integer(Value) ->
    list_to_binary(integer_to_list(Value));
dynamize_number(Value) when is_float(Value) ->
    %% Note that float_to_list produces overly precise and long string
    [String] = io_lib:format("~p", [Value]),
    list_to_binary(String).

-spec dynamize_value(in_attr_value()) -> json_attr_value().
dynamize_value({s, Value}) when is_binary(Value); is_list(Value); is_atom(Value) ->
    {<<"S">>, dynamize_string(Value)};
dynamize_value({n, Value}) when is_number(Value) ->
    {<<"N">>, dynamize_number(Value)};
dynamize_value({b, Value}) when is_binary(Value); is_list(Value) ->
    {<<"B">>, base64:encode(Value)};
dynamize_value({bool, Value}) when is_boolean(Value) ->
    {<<"BOOL">>, Value};
dynamize_value({null, true}) ->
    {<<"NULL">>, true};

dynamize_value({ss, Value}) when is_list(Value) ->
    {<<"SS">>, [dynamize_string(V) || V <- Value]};
dynamize_value({ns, Value}) when is_list(Value) ->
    {<<"NS">>, [dynamize_number(V) || V <- Value]};
dynamize_value({bs, Value}) when is_list(Value) ->
    {<<"BS">>, [base64:encode(V) || V <- Value]};

dynamize_value({l, Value}) when is_list(Value) ->
    {<<"L">>, [[dynamize_value(V)] || V <- Value]};
dynamize_value({m, Value}) when is_list(Value) ->
    {<<"M">>, [dynamize_attr(Attr) || Attr <- Value]};

dynamize_value(Value) when is_binary(Value); is_list(Value); is_atom(Value) ->
    {<<"S">>, dynamize_string(Value)};
dynamize_value(Value) when is_number(Value) ->
    {<<"N">>, dynamize_number(Value)};
dynamize_value(Value) ->
    error({erlcloud_ddb, {invalid_attr_value, Value}}).

-spec dynamize_attr(in_attr()) -> json_attr().
dynamize_attr({Name, Value}) when is_binary(Name) ->
    {Name, [dynamize_value(Value)]};
dynamize_attr({Name, _}) ->
    error({erlcloud_ddb, {invalid_attr_name, Name}});
dynamize_attr(Attr) ->
    error({erlcloud_ddb, {invalid_attr, Attr}}).

-spec dynamize_key(key()) -> jsx:json_term().
dynamize_key(Key) when is_list(Key) ->
    [dynamize_attr(I) || I <- Key];
dynamize_key(Attr) ->
    [dynamize_attr(Attr)].

-spec dynamize_attr_defs(attr_defs()) -> jsx:json_term().
dynamize_attr_defs({Name, Type}) ->
    [[{<<"AttributeName">>, Name},
      {<<"AttributeType">>, dynamize_type(Type)}]];
dynamize_attr_defs(AttrDefs) ->
    [[{<<"AttributeName">>, Name},
      {<<"AttributeType">>, dynamize_type(Type)}]
     || {Name, Type} <- AttrDefs].

-spec dynamize_key_schema(key_schema()) -> jsx:json_term().
dynamize_key_schema({HashKey, RangeKey}) ->
    [[{<<"AttributeName">>, HashKey}, {<<"KeyType">>, <<"HASH">>}],
     [{<<"AttributeName">>, RangeKey}, {<<"KeyType">>, <<"RANGE">>}]];
dynamize_key_schema(HashKey) ->
    [[{<<"AttributeName">>, HashKey}, {<<"KeyType">>, <<"HASH">>}]].

-spec dynamize_maybe_list(fun((A) -> B), maybe_list(A)) -> [B].
dynamize_maybe_list(DynamizeItem, List) when is_list(List) ->
    [DynamizeItem(I) || I <- List];
dynamize_maybe_list(DynamizeItem, Item) ->
    [DynamizeItem(Item)].

-spec dynamize_projection(projection()) -> jsx:json_term().
dynamize_projection(keys_only) ->
    [{<<"ProjectionType">>, <<"KEYS_ONLY">>}];
dynamize_projection(all) ->
    [{<<"ProjectionType">>, <<"ALL">>}];
dynamize_projection({include, AttrNames}) ->
    [{<<"ProjectionType">>, <<"INCLUDE">>},
     {<<"NonKeyAttributes">>, AttrNames}].

-spec dynamize_global_secondary_index(global_secondary_index_def()) -> jsx:json_term().
dynamize_global_secondary_index({IndexName, KeySchema, Projection, ReadUnits, WriteUnits}) ->
    [{<<"IndexName">>, IndexName},
     {<<"KeySchema">>, dynamize_key_schema(KeySchema)},
     {<<"Projection">>, dynamize_projection(Projection)},
     {<<"ProvisionedThroughput">>, [
         {<<"ReadCapacityUnits">>, ReadUnits},
         {<<"WriteCapacityUnits">>, WriteUnits}
     ]}].

-spec dynamize_conditional_op(conditional_op()) -> binary().
dynamize_conditional_op('and') ->
    <<"AND">>;
dynamize_conditional_op('or') ->
    <<"OR">>.

-spec dynamize_expected_item(in_expected_item()) -> json_pair().
dynamize_expected_item({Name, false}) ->
    {Name, [{<<"Exists">>, false}]};
dynamize_expected_item(Condition) ->
    dynamize_condition(Condition).

-spec dynamize_expected(in_expected()) -> json_expected().
dynamize_expected(Expected) ->
    dynamize_maybe_list(fun dynamize_expected_item/1, Expected).

-spec dynamize_return_value(return_value()) -> binary().
dynamize_return_value(none) ->
    <<"NONE">>;
dynamize_return_value(all_old) ->
    <<"ALL_OLD">>;
dynamize_return_value(updated_old) ->
    <<"UPDATED_OLD">>;
dynamize_return_value(all_new) ->
    <<"ALL_NEW">>;
dynamize_return_value(updated_new) ->
    <<"UPDATED_NEW">>.

-spec dynamize_item(in_item()) -> json_item().
dynamize_item(Item) when is_list(Item) ->
    [dynamize_attr(Attr) || Attr <- Item];
dynamize_item(Item) ->
    error({erlcloud_ddb, {invalid_item, Item}}).

<<<<<<< HEAD
=======
-spec dynamize_expression(expression()) -> binary().
dynamize_expression(Expression) ->
    Expression.

>>>>>>> 6b2e77c5
-spec dynamize_expression_attribute_names(expression_attribute_names()) -> [json_pair()].
dynamize_expression_attribute_names(Names) ->
    Names.

-spec dynamize_expression_attribute_values(expression_attribute_values()) -> [json_pair()].
dynamize_expression_attribute_values(Values) ->
    [{P, [dynamize_value(Value)]} || {P, Value} <- Values].

-spec dynamize_comparison(comparison_op()) -> {binary(), binary()}.
dynamize_comparison(eq) ->
    {<<"ComparisonOperator">>, <<"EQ">>};
dynamize_comparison(ne) ->
    {<<"ComparisonOperator">>, <<"NE">>};
dynamize_comparison(le) ->
    {<<"ComparisonOperator">>, <<"LE">>};
dynamize_comparison(lt) ->
    {<<"ComparisonOperator">>, <<"LT">>};
dynamize_comparison(ge) ->
    {<<"ComparisonOperator">>, <<"GE">>};
dynamize_comparison(gt) ->
    {<<"ComparisonOperator">>, <<"GT">>};
dynamize_comparison(not_null) ->
    {<<"ComparisonOperator">>, <<"NOT_NULL">>};
dynamize_comparison(null) ->
    {<<"ComparisonOperator">>, <<"NULL">>};
dynamize_comparison(contains) ->
    {<<"ComparisonOperator">>, <<"CONTAINS">>};
dynamize_comparison(not_contains) ->
    {<<"ComparisonOperator">>, <<"NOT_CONTAINS">>};
dynamize_comparison(begins_with) ->
    {<<"ComparisonOperator">>, <<"BEGINS_WITH">>};
dynamize_comparison(in) ->
    {<<"ComparisonOperator">>, <<"IN">>};
dynamize_comparison(between) ->
    {<<"ComparisonOperator">>, <<"BETWEEN">>}.

-spec dynamize_condition(condition()) -> json_pair().
dynamize_condition({Name, not_null}) ->
    {Name, [dynamize_comparison(not_null)]};
dynamize_condition({Name, null}) ->
    {Name, [dynamize_comparison(null)]};
dynamize_condition({Name, AttrValue}) ->
    %% Default to eq
    {Name, [{<<"AttributeValueList">>, [[dynamize_value(AttrValue)]]},
            dynamize_comparison(eq)]};
dynamize_condition({Name, AttrValueList, in}) ->
    {Name, [{<<"AttributeValueList">>, [[dynamize_value(A)] || A <- AttrValueList]},
            dynamize_comparison(in)]};
dynamize_condition({Name, {AttrValue1, AttrValue2}, between}) ->
    {Name, [{<<"AttributeValueList">>, [[dynamize_value(AttrValue1)], [dynamize_value(AttrValue2)]]},
            dynamize_comparison(between)]};
dynamize_condition({Name, AttrValue, Op}) ->
    {Name, [{<<"AttributeValueList">>, [[dynamize_value(AttrValue)]]},
            dynamize_comparison(Op)]}.

-spec dynamize_conditions(conditions()) -> [json_pair()].
dynamize_conditions(Conditions) ->
    dynamize_maybe_list(fun dynamize_condition/1, Conditions).

-spec dynamize_select(select()) -> binary().
dynamize_select(all_attributes)           -> <<"ALL_ATTRIBUTES">>;
dynamize_select(all_projected_attributes) -> <<"ALL_PROJECTED_ATTRIBUTES">>;
dynamize_select(count)                    -> <<"COUNT">>;
dynamize_select(specific_attributes)      -> <<"SPECIFIC_ATTRIBUTES">>.

-spec dynamize_return_consumed_capacity(return_consumed_capacity()) -> binary().
dynamize_return_consumed_capacity(none) ->
    <<"NONE">>;
dynamize_return_consumed_capacity(total) ->
    <<"TOTAL">>;
dynamize_return_consumed_capacity(indexes) ->
    <<"INDEXES">>.

-spec dynamize_return_item_collection_metrics(return_item_collection_metrics()) -> binary().
dynamize_return_item_collection_metrics(none) ->
    <<"NONE">>;
dynamize_return_item_collection_metrics(size) ->
    <<"SIZE">>.

%%%------------------------------------------------------------------------------
%%% Shared Undynamizers
%%%------------------------------------------------------------------------------

-type undynamize_opt() :: {typed, boolean()}.
-type undynamize_opts() :: [undynamize_opt()].

-spec id(X, undynamize_opts()) -> X.
id(X, _) -> X.

-spec undynamize_type(json_attr_type(), undynamize_opts()) -> attr_type().
undynamize_type(<<"S">>, _) ->
    s;
undynamize_type(<<"N">>, _) ->
    n;
undynamize_type(<<"B">>, _) ->
    b.

-spec undynamize_number(binary(), undynamize_opts()) -> number().
undynamize_number(Value, _) ->
    String = binary_to_list(Value),
    case lists:member($., String) of
        true ->
            list_to_float(String);
        false ->
            list_to_integer(String)
    end.
            
-spec undynamize_value(json_attr_value(), undynamize_opts()) -> out_attr_value().
undynamize_value({<<"S">>, Value}, _) when is_binary(Value) ->
    Value;
undynamize_value({<<"N">>, Value}, Opts) ->
    undynamize_number(Value, Opts);
undynamize_value({<<"B">>, Value}, _) ->
    base64:decode(Value);
undynamize_value({<<"BOOL">>, Value}, _) when is_boolean(Value) ->
    Value;
undynamize_value({<<"NULL">>, true}, _) ->
    undefined;
undynamize_value({<<"SS">>, Values}, _) when is_list(Values) ->
    Values;
undynamize_value({<<"NS">>, Values}, Opts) ->
    [undynamize_number(Value, Opts) || Value <- Values];
undynamize_value({<<"BS">>, Values}, _) ->
    [base64:decode(Value) || Value <- Values];
undynamize_value({<<"L">>, List}, Opts) ->
    [undynamize_value(Value, Opts) || [Value] <- List];
undynamize_value({<<"M">>, Map}, Opts) ->
    [undynamize_attr(Attr, Opts) || Attr <- Map].

-spec undynamize_attr(json_attr(), undynamize_opts()) -> out_attr().
undynamize_attr({Name, [ValueJson]}, Opts) ->
    {Name, undynamize_value(ValueJson, Opts)}.

-spec undynamize_object(fun((json_pair(), undynamize_opts()) -> A), 
                        [json_pair()] | [{}], undynamize_opts()) -> [A].
undynamize_object(_, [{}], _) ->
    %% jsx returns [{}] for empty objects
    [];
undynamize_object(PairFun, List, Opts) ->
    [PairFun(I, Opts) || I <- List].

-spec undynamize_item(json_item(), undynamize_opts()) -> out_item().
undynamize_item(Json, Opts) ->
    case lists:keyfind(typed, 1, Opts) of
        {typed, true} ->
            undynamize_object(fun undynamize_attr_typed/2, Json, Opts);
        _ ->
            undynamize_object(fun undynamize_attr/2, Json, Opts)
    end.

-spec undynamize_items([json_item()], undynamize_opts()) -> [out_item()].
undynamize_items(Items, Opts) ->
    [undynamize_item(I, Opts) || I <- Items].

-spec undynamize_value_typed(json_attr_value(), undynamize_opts()) -> in_attr_value().
undynamize_value_typed({<<"S">>, Value}, _) when is_binary(Value) ->
    {s, Value};
undynamize_value_typed({<<"N">>, Value}, Opts) ->
    {n, undynamize_number(Value, Opts)};
undynamize_value_typed({<<"B">>, Value}, _) ->
    {b, base64:decode(Value)};
undynamize_value_typed({<<"BOOL">>, Value}, _) when is_boolean(Value) ->
    {bool, Value};
undynamize_value_typed({<<"NULL">>, true}, _) ->
    {null, true};
undynamize_value_typed({<<"SS">>, Values}, _) when is_list(Values) ->
    {ss, Values};
undynamize_value_typed({<<"NS">>, Values}, Opts) ->
    {ns, [undynamize_number(Value, Opts) || Value <- Values]};
undynamize_value_typed({<<"BS">>, Values}, _) ->
    {bs, [base64:decode(Value) || Value <- Values]};
undynamize_value_typed({<<"L">>, List}, Opts) ->
    {l, [undynamize_value_typed(Value, Opts) || [Value] <- List]};
undynamize_value_typed({<<"M">>, Map}, Opts) ->
    {m, [undynamize_attr_typed(Attr, Opts) || Attr <- Map]}.

-spec undynamize_attr_typed(json_attr(), undynamize_opts()) -> in_attr().
undynamize_attr_typed({Name, [ValueJson]}, Opts) ->
    {Name, undynamize_value_typed(ValueJson, Opts)}.

-spec undynamize_item_typed(json_item(), undynamize_opts()) -> in_item().
undynamize_item_typed(Json, Opts) ->
    undynamize_object(fun undynamize_attr_typed/2, Json, Opts).

-spec undynamize_typed_key(json_key(), undynamize_opts()) -> key().
undynamize_typed_key(Key, Opts) ->
    [undynamize_attr_typed(I, Opts) || I <- Key].

-spec undynamize_attr_defs([json_item()], undynamize_opts()) -> attr_defs().
undynamize_attr_defs(V, Opts) ->
    [{proplists:get_value(<<"AttributeName">>, I),
      undynamize_type(proplists:get_value(<<"AttributeType">>, I), Opts)}
     || I <- V].
    
key_name(Key) ->
    proplists:get_value(<<"AttributeName">>, Key).
    
-spec undynamize_key_schema([json_item()], undynamize_opts()) -> key_schema().
undynamize_key_schema([HashKey], _) ->
    key_name(HashKey);
undynamize_key_schema([Key1, Key2], _) ->
    case proplists:get_value(<<"KeyType">>, Key1) of
        <<"HASH">> ->
            {key_name(Key1), key_name(Key2)};
        <<"RANGE">> ->
            {key_name(Key2), key_name(Key1)}
    end.

-spec undynamize_expression(binary(), undynamize_opts()) -> expression().
undynamize_expression(Expression, _) ->
    Expression.

-spec undynamize_expression_attribute_names([json_pair()], undynamize_opts()) -> expression_attribute_names().
undynamize_expression_attribute_names(Names, _) ->
    Names.

-spec undynamize_table_status(binary(), undynamize_opts()) -> table_status().
undynamize_table_status(<<"CREATING">>, _) -> creating;
undynamize_table_status(<<"UPDATING">>, _) -> updating;
undynamize_table_status(<<"DELETING">>, _) -> deleting;
undynamize_table_status(<<"ACTIVE">>, _)   -> active.
    
-type field_table() :: [{binary(), pos_integer(), 
                         fun((jsx:json_term(), undynamize_opts()) -> term())}].

-spec undynamize_folder(field_table(), json_pair(), undynamize_opts(), tuple()) -> tuple().
undynamize_folder(Table, {Key, Value}, Opts, A) ->
    case lists:keyfind(Key, 1, Table) of
        {Key, Index, ValueFun} ->
            setelement(Index, A, ValueFun(Value, Opts));
        false ->
            A
    end.

-type record_desc() :: {tuple(), field_table()}.

-spec undynamize_record(record_desc(), jsx:json_term(), undynamize_opts()) -> tuple().
undynamize_record({Record, _}, [{}], _) ->
    %% jsx returns [{}] for empty objects
    Record;
undynamize_record({Record, Table}, Json, Opts) ->
    lists:foldl(fun(Pair, A) -> undynamize_folder(Table, Pair, Opts, A) end, Record, Json).

%%%------------------------------------------------------------------------------
%%% Shared Options
%%%------------------------------------------------------------------------------

-spec id(X) -> X.
id(X) -> X.

-type out_type() :: json | record | typed_record | simple.
-type out_opt() :: {out, out_type()}.
-type boolean_opt(Name) :: Name | {Name, boolean()}.
-type property() :: proplists:property().

-type aws_opts() :: [json_pair()].
-type ddb_opts() :: [out_opt()].
-type opts() :: {aws_opts(), ddb_opts()}.

-spec verify_ddb_opt(atom(), term()) -> ok.
verify_ddb_opt(out, Value) ->
    case lists:member(Value, [json, record, typed_record, simple]) of
        true ->
            ok;
        false ->
            error({erlcloud_ddb, {invalid_opt, {out, Value}}})
    end;
verify_ddb_opt(Name, Value) ->
    error({erlcloud_ddb, {invalid_opt, {Name, Value}}}).

-type opt_table_entry() :: {atom(), binary(), fun((_) -> jsx:json_term())}.
-type opt_table() :: [opt_table_entry()].
-spec opt_folder(opt_table(), property(), opts()) -> opts().
opt_folder(_, {_, undefined}, Opts) ->
    %% ignore options set to undefined
    Opts;
opt_folder(Table, {Name, Value}, {AwsOpts, DdbOpts}) ->
    case lists:keyfind(Name, 1, Table) of
        {Name, Key, ValueFun} ->
            {[{Key, ValueFun(Value)} | AwsOpts], DdbOpts};
        false ->
            verify_ddb_opt(Name, Value),
            {AwsOpts, [{Name, Value} | DdbOpts]}
    end.

-spec opts(opt_table(), proplist()) -> opts().
opts(Table, Opts) when is_list(Opts) ->
    %% remove duplicate options
    Opts1 = lists:ukeysort(1, proplists:unfold(Opts)),
    lists:foldl(fun(Opt, A) -> opt_folder(Table, Opt, A) end, {[], []}, Opts1);
opts(_, _) ->
    error({erlcloud_ddb, opts_not_list}).

-type expression_attribute_names_opt() :: {expression_attribute_names, expression_attribute_names()}.

-spec expression_attribute_names_opt() -> opt_table_entry().
expression_attribute_names_opt() ->
    {expression_attribute_names, <<"ExpressionAttributeNames">>, fun dynamize_expression_attribute_names/1}.

-type expression_attribute_values_opt() :: {expression_attribute_values, expression_attribute_values()}.

-spec expression_attribute_values_opt() -> opt_table_entry().
expression_attribute_values_opt() ->
    {expression_attribute_values, <<"ExpressionAttributeValues">>, fun dynamize_expression_attribute_values/1}.

-type projection_expression_opt() :: {projection_expression, expression()}.

-spec projection_expression_opt() -> opt_table_entry().
projection_expression_opt() ->
    {projection_expression, <<"ProjectionExpression">>, fun dynamize_expression/1}.

-type attributes_to_get_opt() :: {attributes_to_get, [attr_name()]}.

-spec attributes_to_get_opt() -> opt_table_entry().
attributes_to_get_opt() ->
    {attributes_to_get, <<"AttributesToGet">>, fun id/1}.

-type consistent_read_opt() :: boolean_opt(consistent_read).

-spec consistent_read_opt() -> opt_table_entry().
consistent_read_opt() ->
    {consistent_read, <<"ConsistentRead">>, fun id/1}.

-type condition_expression_opt() :: {condition_expression, expression()}.

-spec condition_expression_opt() -> opt_table_entry().
condition_expression_opt() ->
    {condition_expression, <<"ConditionExpression">>, fun dynamize_expression/1}.

-type conditional_op_opt() :: {conditional_op, conditional_op()}.

-spec conditional_op_opt() -> opt_table_entry().
conditional_op_opt() ->
    {conditional_op, <<"ConditionalOperator">>, fun dynamize_conditional_op/1}.

-type expected_opt() :: {expected, in_expected()}.

-spec expected_opt() -> opt_table_entry().
expected_opt() ->
    {expected, <<"Expected">>, fun dynamize_expected/1}.

<<<<<<< HEAD
-spec filter_expression_opt() -> opt_table_entry().

filter_expression_opt() ->
    {filter_expression, <<"FilterExpression">>, fun dynamize_expression/1}.

% This matches the Java API, which asks the user to write their own expressions.

-spec dynamize_expression(expression()) -> binary().
dynamize_expression(Expression) when is_binary(Expression) ->
    Expression;
dynamize_expression(Expression) when is_list(Expression) ->
    list_to_binary(Expression);

% Or, some convenience functions for assembling expressions using lists of tuples.

dynamize_expression({A, also, B}) ->
    AA = dynamize_expression(A),
    BB = dynamize_expression(B),
    <<"(", AA/binary, ") AND (", BB/binary, ")">>;
dynamize_expression({{A, B}, eq}) ->
    <<A/binary, " = ", B/binary>>;
dynamize_expression({{A, B}, ne}) ->
    <<A/binary, " <> ", B/binary>>;
dynamize_expression({{A, B}, lt}) ->
    <<A/binary, " < ", B/binary>>;
dynamize_expression({{A, B}, le}) ->
    <<A/binary, " <= ", B/binary>>;
dynamize_expression({{A, B}, gt}) ->
    <<A/binary, " > ", B/binary>>;
dynamize_expression({{A, B}, ge}) ->
    <<A/binary, " >= ", B/binary>>;
dynamize_expression({{A, {Low, High}}, between}) ->
    <<A/binary, " BETWEEN ", Low/binary, " AND ", High/binary>>;
dynamize_expression({{A, B}, in}) when is_binary(B) ->
    <<A/binary, " IN ", B/binary>>;
dynamize_expression({{A, B}, in}) when is_list(B) ->
    % Convert everything to binaries.

    InList = [to_binary(X) || X <- B],

    % Join the list of binaries with commas.

    Join = fun(Elem, Acc) when Acc =:= <<"">> ->
                Elem;
              (Elem, Acc) ->
                <<Acc/binary, ",", Elem/binary>> end,

    In = lists:foldl(Join, <<>>, InList),

    <<A/binary, " IN (", In/binary, ")">>;
dynamize_expression({attribute_exists, Path}) ->
    <<"attribute_exists(", Path/binary, ")">>;
dynamize_expression({attribute_not_exists, Path}) ->
    <<"attribute_not_exists(", Path/binary, ")">>;
dynamize_expression({begins_with, Path, Operand}) ->
    <<"begins_with(", Path/binary, ",", Operand/binary, ")">>;
dynamize_expression({contains, Path, Operand}) ->
    <<"contains(", Path/binary, ",", Operand/binary, ")">>.

=======
>>>>>>> 6b2e77c5
-type return_consumed_capacity_opt() :: {return_consumed_capacity, return_consumed_capacity()}.

-spec return_consumed_capacity_opt() -> opt_table_entry().
return_consumed_capacity_opt() ->
    {return_consumed_capacity, <<"ReturnConsumedCapacity">>, fun dynamize_return_consumed_capacity/1}.

-type return_item_collection_metrics_opt() :: {return_item_collection_metrics, return_item_collection_metrics()}.

-spec return_item_collection_metrics_opt() -> opt_table_entry().
return_item_collection_metrics_opt() ->
    {return_item_collection_metrics, <<"ReturnItemCollectionMetrics">>, 
     fun dynamize_return_item_collection_metrics/1}.

%%%------------------------------------------------------------------------------
%%% Output
%%%------------------------------------------------------------------------------
-type ddb_return(Record, Simple) :: {ok, jsx:json_term() | Record | Simple} | {error, term()}.
-type undynamize_fun() :: fun((jsx:json_term(), undynamize_opts()) -> tuple()).

-spec out(erlcloud_ddb_impl:json_return(), undynamize_fun(), ddb_opts()) 
         -> {ok, jsx:json_term() | tuple()} |
            {simple, term()} |
            {error, term()}.
out({error, Reason}, _, _) ->
    {error, Reason};
out({ok, Json}, Undynamize, Opts) ->
    case proplists:get_value(out, Opts, simple) of
        json ->
            {ok, Json};
        record ->
            {ok, Undynamize(Json, [])};
        typed_record ->
            {ok, Undynamize(Json, [{typed, true}])};
        simple ->
            {simple, Undynamize(Json, [])}
    end.

%% Returns specified field of tuple for simple return
-spec out(erlcloud_ddb_impl:json_return(), undynamize_fun(), ddb_opts(), pos_integer()) 
         -> ok_return(term()).
out(Result, Undynamize, Opts, Index) ->
    out(Result, Undynamize, Opts, Index, {error, no_return}).

-spec out(erlcloud_ddb_impl:json_return(), undynamize_fun(), ddb_opts(), pos_integer(), ok_return(term())) 
         -> ok_return(term()).
out(Result, Undynamize, Opts, Index, Default) ->
    case out(Result, Undynamize, Opts) of
        {simple, Record} ->
            case element(Index, Record) of
                undefined ->
                    Default;
                Element ->
                    {ok, Element}
            end;
        Else ->
            Else
    end.

%%%------------------------------------------------------------------------------
%%% Shared Records
%%%------------------------------------------------------------------------------

undynamize_consumed_capacity_units(V, _Opts) ->
    {_, CapacityUnits} = lists:keyfind(<<"CapacityUnits">>, 1, V),
    CapacityUnits.

-spec consumed_capacity_record() -> record_desc().
consumed_capacity_record() ->
    {#ddb2_consumed_capacity{},
     [{<<"CapacityUnits">>, #ddb2_consumed_capacity.capacity_units, fun id/2},
      {<<"GlobalSecondaryIndexes">>, #ddb2_consumed_capacity.global_secondary_indexes,
       fun(V, Opts) -> undynamize_object(
                         fun({IndexName, Json}, Opts2) ->
                                 {IndexName, undynamize_consumed_capacity_units(Json, Opts2)}
                         end, V, Opts)
       end},
      {<<"LocalSecondaryIndexes">>, #ddb2_consumed_capacity.local_secondary_indexes,
       fun(V, Opts) -> undynamize_object(
                         fun({IndexName, Json}, Opts2) ->
                                 {IndexName, undynamize_consumed_capacity_units(Json, Opts2)}
                         end, V, Opts)
       end},
      {<<"Table">>, #ddb2_consumed_capacity.table, fun undynamize_consumed_capacity_units/2},
      {<<"TableName">>, #ddb2_consumed_capacity.table_name, fun id/2}]}.

undynamize_consumed_capacity(V, Opts) ->
    undynamize_record(consumed_capacity_record(), V, Opts).

undynamize_consumed_capacity_list(V, Opts) ->
    [undynamize_record(consumed_capacity_record(), I, Opts) || I <- V].

-spec item_collection_metrics_record() -> record_desc().
item_collection_metrics_record() ->
    {#ddb2_item_collection_metrics{},
     [{<<"ItemCollectionKey">>, #ddb2_item_collection_metrics.item_collection_key,
       fun([V], Opts) ->
               {_Name, Value} = undynamize_attr(V, Opts),
               Value
       end},
      {<<"SizeEstimateRangeGB">>, #ddb2_item_collection_metrics.size_estimate_range_gb,
       fun([L, H], _) -> {L, H} end}]}.

undynamize_item_collection_metrics(V, Opts) ->
    undynamize_record(item_collection_metrics_record(), V, Opts).

undynamize_item_collection_metric_list(Table, V, Opts) ->
    {Table, [undynamize_item_collection_metrics(I, Opts) || I <- V]}.

undynamize_projection(V, _) ->
    case proplists:get_value(<<"ProjectionType">>, V) of
        <<"KEYS_ONLY">> ->
            keys_only;
        <<"ALL">> ->
            all;
        <<"INCLUDE">> ->
            {include, proplists:get_value(<<"NonKeyAttributes">>, V)}
    end.

-spec undynamize_index_status(binary(), undynamize_opts()) -> index_status().
undynamize_index_status(<<"CREATING">>, _) -> creating;
undynamize_index_status(<<"UPDATING">>, _) -> updating;
undynamize_index_status(<<"DELETING">>, _) -> deleting;
undynamize_index_status(<<"ACTIVE">>, _)   -> active.

-spec global_secondary_index_description_record() -> record_desc().
global_secondary_index_description_record() ->
    {#ddb2_global_secondary_index_description{},
     [{<<"Backfilling">>, #ddb2_global_secondary_index_description.backfilling, fun id/2},
      {<<"IndexName">>, #ddb2_global_secondary_index_description.index_name, fun id/2},
      {<<"IndexSizeBytes">>, #ddb2_global_secondary_index_description.index_size_bytes, fun id/2},
      {<<"IndexStatus">>, #ddb2_global_secondary_index_description.index_status, fun undynamize_index_status/2},
      {<<"ItemCount">>, #ddb2_global_secondary_index_description.item_count, fun id/2},
      {<<"KeySchema">>, #ddb2_global_secondary_index_description.key_schema, fun undynamize_key_schema/2},
      {<<"Projection">>, #ddb2_global_secondary_index_description.projection, fun undynamize_projection/2},
      {<<"ProvisionedThroughput">>, #ddb2_global_secondary_index_description.provisioned_throughput,
       fun(V, Opts) -> undynamize_record(provisioned_throughput_description_record(), V, Opts) end}
     ]}.
    
-spec local_secondary_index_description_record() -> record_desc().
local_secondary_index_description_record() ->
    {#ddb2_local_secondary_index_description{},
     [{<<"IndexName">>, #ddb2_local_secondary_index_description.index_name, fun id/2},
      {<<"IndexSizeBytes">>, #ddb2_local_secondary_index_description.index_size_bytes, fun id/2},
      {<<"ItemCount">>, #ddb2_local_secondary_index_description.item_count, fun id/2},
      {<<"KeySchema">>, #ddb2_local_secondary_index_description.key_schema, fun undynamize_key_schema/2},
      {<<"Projection">>, #ddb2_local_secondary_index_description.projection, fun undynamize_projection/2}
     ]}.

-spec provisioned_throughput_description_record() -> record_desc().
provisioned_throughput_description_record() ->
    {#ddb2_provisioned_throughput_description{},
     [{<<"LastDecreaseDateTime">>, #ddb2_provisioned_throughput_description.last_decrease_date_time, fun id/2},
      {<<"LastIncreaseDateTime">>, #ddb2_provisioned_throughput_description.last_increase_date_time, fun id/2},
      {<<"NumberOfDecreasesToday">>, #ddb2_provisioned_throughput_description.number_of_decreases_today, fun id/2},
      {<<"ReadCapacityUnits">>, #ddb2_provisioned_throughput_description.read_capacity_units, fun id/2},
      {<<"WriteCapacityUnits">>, #ddb2_provisioned_throughput_description.write_capacity_units, fun id/2}
     ]}.

-spec table_description_record() -> record_desc().
table_description_record() ->
    {#ddb2_table_description{},
     [{<<"AttributeDefinitions">>, #ddb2_table_description.attribute_definitions, fun undynamize_attr_defs/2},
      {<<"CreationDateTime">>, #ddb2_table_description.creation_date_time, fun id/2},
      {<<"GlobalSecondaryIndexes">>, #ddb2_table_description.global_secondary_indexes,
       fun(V, Opts) -> [undynamize_record(global_secondary_index_description_record(), I, Opts) || I <- V] end},
      {<<"ItemCount">>, #ddb2_table_description.item_count, fun id/2},
      {<<"KeySchema">>, #ddb2_table_description.key_schema, fun undynamize_key_schema/2},
      {<<"LocalSecondaryIndexes">>, #ddb2_table_description.local_secondary_indexes,
       fun(V, Opts) -> [undynamize_record(local_secondary_index_description_record(), I, Opts) || I <- V] end},
      {<<"ProvisionedThroughput">>, #ddb2_table_description.provisioned_throughput,
       fun(V, Opts) -> undynamize_record(provisioned_throughput_description_record(), V, Opts) end},
      {<<"TableName">>, #ddb2_table_description.table_name, fun id/2},
      {<<"TableSizeBytes">>, #ddb2_table_description.table_size_bytes, fun id/2},
      {<<"TableStatus">>, #ddb2_table_description.table_status, fun undynamize_table_status/2}
     ]}.

%%%------------------------------------------------------------------------------
%%% BatchGetItem
%%%------------------------------------------------------------------------------

-type batch_get_item_opt() :: return_consumed_capacity_opt() |
                              out_opt().
-type batch_get_item_opts() :: [batch_get_item_opt()].

-spec batch_get_item_opts() -> opt_table().
batch_get_item_opts() ->
    [return_consumed_capacity_opt()].

-type batch_get_item_request_item_opt() :: expression_attribute_names_opt() |
                                           projection_expression_opt() |
                                           attributes_to_get_opt() |
                                           consistent_read_opt().
-type batch_get_item_request_item_opts() :: [batch_get_item_request_item_opt()].

-spec batch_get_item_request_item_opts() -> opt_table().
batch_get_item_request_item_opts() ->
    [expression_attribute_names_opt(),
     projection_expression_opt(),
     attributes_to_get_opt(),
     consistent_read_opt()].

-type batch_get_item_request_item() :: {table_name(), [key(),...], batch_get_item_request_item_opts()} |
                                       {table_name(), [key(),...]}.

-spec dynamize_batch_get_item_request_item(batch_get_item_request_item()) 
                                          -> json_pair().
dynamize_batch_get_item_request_item({Table, Keys}) ->
    dynamize_batch_get_item_request_item({Table, Keys, []});
dynamize_batch_get_item_request_item({Table, Keys, Opts}) ->
    {AwsOpts, []} = opts(batch_get_item_request_item_opts(), Opts),
    {Table, [{<<"Keys">>, [dynamize_key(K) || K <- Keys]}] ++ AwsOpts}.

-type batch_get_item_request_items() :: maybe_list(batch_get_item_request_item()).
-spec dynamize_batch_get_item_request_items(batch_get_item_request_items()) -> [json_pair()].
dynamize_batch_get_item_request_items(Request) ->
    dynamize_maybe_list(fun dynamize_batch_get_item_request_item/1, Request).

-spec batch_get_item_request_item_folder({binary(), term()}, batch_get_item_request_item()) 
                                        -> batch_get_item_request_item().
batch_get_item_request_item_folder({<<"Keys">>, Keys}, {Table, _, Opts}) ->
    {Table, [undynamize_typed_key(K, []) || K <- Keys], Opts};
batch_get_item_request_item_folder({<<"ExpressionAttributeNames">>, Value}, {Table, Keys, Opts}) ->
    {Table, Keys, [{expression_attribute_names, undynamize_expression_attribute_names(Value, [])} | Opts]};
batch_get_item_request_item_folder({<<"ProjectionExpression">>, Value}, {Table, Keys, Opts}) ->
    {Table, Keys, [{projection_expression, undynamize_expression(Value, [])} | Opts]};
batch_get_item_request_item_folder({<<"AttributesToGet">>, Value}, {Table, Keys, Opts}) ->
    {Table, Keys, [{attributes_to_get, Value} | Opts]};
batch_get_item_request_item_folder({<<"ConsistentRead">>, Value}, {Table, Keys, Opts}) ->
    {Table, Keys, [{consistent_read, Value} | Opts]}.

-spec undynamize_batch_get_item_request_item(table_name(), jsx:json_term(), undynamize_opts())
                                            -> batch_get_item_request_item().
undynamize_batch_get_item_request_item(Table, Json, _) ->
    lists:foldl(fun batch_get_item_request_item_folder/2, {Table, [], []}, Json).

undynamize_batch_get_item_response({Table, Json}, Opts) ->
    #ddb2_batch_get_item_response{
       table = Table,
       items = undynamize_items(Json, Opts)}.

undynamize_batch_get_item_responses(Response, Opts) ->
    undynamize_object(fun undynamize_batch_get_item_response/2, Response, Opts).

-spec batch_get_item_record() -> record_desc().    
batch_get_item_record() ->
    {#ddb2_batch_get_item{},
     [{<<"ConsumedCapacity">>, #ddb2_batch_get_item.consumed_capacity, fun undynamize_consumed_capacity_list/2},
      {<<"Responses">>, #ddb2_batch_get_item.responses, fun undynamize_batch_get_item_responses/2},
      {<<"UnprocessedKeys">>, #ddb2_batch_get_item.unprocessed_keys,
       fun(V, Opts) -> undynamize_object(fun({Table, Json}, Opts2) ->
                                                 undynamize_batch_get_item_request_item(Table, Json, Opts2)
                                         end, V, Opts)
       end}
     ]}.

-type batch_get_item_return() :: ddb_return(#ddb2_batch_get_item{}, [out_item()]).

-spec batch_get_item(batch_get_item_request_items()) -> batch_get_item_return().
batch_get_item(RequestItems) ->
    batch_get_item(RequestItems, [], default_config()).

-spec batch_get_item(batch_get_item_request_items(), batch_get_item_opts()) -> batch_get_item_return().
batch_get_item(RequestItems, Opts) ->
    batch_get_item(RequestItems, Opts, default_config()).

%%------------------------------------------------------------------------------
%% @doc 
%% DynamoDB API:
%% [http://docs.aws.amazon.com/amazondynamodb/latest/developerguide/API_BatchGetItems.html]
%%
%% ===Example===
%%
%% Get 4 items total from 2 tables.
%%
%% `
%% {ok, Record} =
%%     erlcloud_ddb2:batch_get_item(
%%       [{<<"Forum">>, 
%%         [{<<"Name">>, {s, <<"Amazon DynamoDB">>}},
%%          {<<"Name">>, {s, <<"Amazon RDS">>}}, 
%%          {<<"Name">>, {s, <<"Amazon Redshift">>}}],
%%         [{projection_expression, <<"Name, Threads, Messages, Views">>}]},
%%        {<<"Thread">>, 
%%         [[{<<"ForumName">>, {s, <<"Amazon DynamoDB">>}}, 
%%           {<<"Subject">>, {s, <<"Concurrent reads">>}}]],
%%         [{projection_expression, <<"Tags, Message">>}]}],
%%       [{return_consumed_capacity, total},
%%        {out, record}]),
%% '
%%
%% See also erlcloud_ddb_util:get_all which provides retry and parallel batching.
%%
%% @end
%%------------------------------------------------------------------------------
-spec batch_get_item(batch_get_item_request_items(), batch_get_item_opts(), aws_config()) -> 
                            batch_get_item_return().
batch_get_item(RequestItems, Opts, Config) ->
    {AwsOpts, DdbOpts} = opts(batch_get_item_opts(), Opts),
    Return = erlcloud_ddb_impl:request(
               Config,
               "DynamoDB_20120810.BatchGetItem",
               [{<<"RequestItems">>, dynamize_batch_get_item_request_items(RequestItems)}]
                ++ AwsOpts),
    case out(Return, 
             fun(Json, UOpts) -> undynamize_record(batch_get_item_record(), Json, UOpts) end, 
             DdbOpts) of
        {simple, #ddb2_batch_get_item{unprocessed_keys = [_|_]}} ->
            %% Return an error on unprocessed results.
            {error, unprocessed};
        {simple, #ddb2_batch_get_item{unprocessed_keys = [], responses = Responses}} ->
            %% Simple return for batch_get_item is all items from all tables in a single list
            {ok, lists:flatmap(fun(#ddb2_batch_get_item_response{items = I}) -> I end, Responses)};
        {ok, _} = Out -> Out;
        {error, _} = Out -> Out
    end.

%%%------------------------------------------------------------------------------
%%% BatchWriteItem
%%%------------------------------------------------------------------------------

-type batch_write_item_opt() :: return_consumed_capacity_opt() |
                                return_item_collection_metrics_opt() |
                                out_opt().
-type batch_write_item_opts() :: [batch_write_item_opt()].

-spec batch_write_item_opts() -> opt_table().
batch_write_item_opts() ->
    [return_consumed_capacity_opt(),
     return_item_collection_metrics_opt()].

-type batch_write_item_put() :: {put, in_item()}.
-type batch_write_item_delete() :: {delete, key()}.
-type batch_write_item_request() :: batch_write_item_put() | batch_write_item_delete().
-type batch_write_item_request_item() :: {table_name(), [batch_write_item_request()]}.

-spec dynamize_batch_write_item_request(batch_write_item_request()) -> jsx:json_term().
dynamize_batch_write_item_request({put, Item}) ->
    [{<<"PutRequest">>, [{<<"Item">>, dynamize_item(Item)}]}];
dynamize_batch_write_item_request({delete, Key}) ->
    [{<<"DeleteRequest">>, [{<<"Key">>, dynamize_key(Key)}]}].

-spec dynamize_batch_write_item_request_item(batch_write_item_request_item()) 
                                          -> json_pair().
dynamize_batch_write_item_request_item({Table, Requests}) ->
    {Table, [dynamize_batch_write_item_request(R) || R <- Requests]}.

-type batch_write_item_request_items() :: maybe_list(batch_write_item_request_item()).
-spec dynamize_batch_write_item_request_items(batch_write_item_request_items()) -> [json_pair()].
dynamize_batch_write_item_request_items(Request) ->
    dynamize_maybe_list(fun dynamize_batch_write_item_request_item/1, Request).

-spec batch_write_item_request_folder([{binary(), term()}], batch_write_item_request_item()) 
                                     -> batch_write_item_request_item().
batch_write_item_request_folder([{<<"PutRequest">>, [{<<"Item">>, Item}]}], {Table, Requests}) ->
    {Table, [{put, undynamize_item_typed(Item, [])} | Requests]};
batch_write_item_request_folder([{<<"DeleteRequest">>, [{<<"Key">>, Key}]}], {Table, Requests}) ->
    {Table, [{delete, undynamize_typed_key(Key, [])} | Requests]}.

-spec undynamize_batch_write_item_request_item(table_name(), jsx:json_term(), undynamize_opts())
                                              -> batch_write_item_request_item().
undynamize_batch_write_item_request_item(Table, Json, _) ->
    {Table, Requests} = lists:foldl(fun batch_write_item_request_folder/2, {Table, []}, Json),
    {Table, lists:reverse(Requests)}.

-spec batch_write_item_record() -> record_desc().
batch_write_item_record() ->
    {#ddb2_batch_write_item{},
     [{<<"ConsumedCapacity">>, #ddb2_batch_write_item.consumed_capacity, fun undynamize_consumed_capacity_list/2},
      {<<"ItemCollectionMetrics">>, #ddb2_batch_write_item.item_collection_metrics,
       fun(V, Opts) -> undynamize_object(
                         fun({Table, Json}, Opts2) ->
                                 undynamize_item_collection_metric_list(Table, Json, Opts2)
                         end, V, Opts)
       end},
      {<<"UnprocessedItems">>, #ddb2_batch_write_item.unprocessed_items,
       fun(V, Opts) -> undynamize_object(
                         fun({Table, Json}, Opts2) ->
                                 undynamize_batch_write_item_request_item(Table, Json, Opts2)
                         end, V, Opts)
       end}
     ]}.

-type batch_write_item_return() :: ddb_return(#ddb2_batch_write_item{}, #ddb2_batch_write_item{}).

-spec batch_write_item(batch_write_item_request_items()) -> batch_write_item_return().
batch_write_item(RequestItems) ->
    batch_write_item(RequestItems, [], default_config()).

-spec batch_write_item(batch_write_item_request_items(), batch_write_item_opts()) -> batch_write_item_return().
batch_write_item(RequestItems, Opts) ->
    batch_write_item(RequestItems, Opts, default_config()).

%%------------------------------------------------------------------------------
%% @doc 
%% DynamoDB API:
%% [http://docs.aws.amazon.com/amazondynamodb/latest/developerguide/API_BatchWriteItem.html]
%%
%% ===Example===
%%
%% Put 4 items in the "Forum" table.
%%
%% `
%% {ok, Record} =
%%     erlcloud_ddb2:batch_write_item(
%%       [{<<"Forum">>, 
%%         [{put, [{<<"Name">>, {s, <<"Amazon DynamoDB">>}},
%%                 {<<"Category">>, {s, <<"Amazon Web Services">>}}]},
%%          {put, [{<<"Name">>, {s, <<"Amazon RDS">>}},
%%                 {<<"Category">>, {s, <<"Amazon Web Services">>}}]},
%%          {put, [{<<"Name">>, {s, <<"Amazon Redshift">>}},
%%                 {<<"Category">>, {s, <<"Amazon Web Services">>}}]},
%%          {put, [{<<"Name">>, {s, <<"Amazon ElastiCache">>}},
%%                 {<<"Category">>, {s, <<"Amazon Web Services">>}}]}
%%         ]}],
%%       [{return_consumed_capacity, total},
%%        {out, record}]),
%% '
%% @end
%%------------------------------------------------------------------------------
-spec batch_write_item(batch_write_item_request_items(), batch_write_item_opts(), aws_config()) -> 
                              batch_write_item_return().
batch_write_item(RequestItems, Opts, Config) ->
    {AwsOpts, DdbOpts} = opts(batch_write_item_opts(), Opts),
    Return = erlcloud_ddb_impl:request(
               Config,
               "DynamoDB_20120810.BatchWriteItem",
               [{<<"RequestItems">>, dynamize_batch_write_item_request_items(RequestItems)}]
               ++ AwsOpts),
    case out(Return, 
             fun(Json, UOpts) -> undynamize_record(batch_write_item_record(), Json, UOpts) end, 
             DdbOpts) of
        {simple, #ddb2_batch_write_item{unprocessed_items = [_|_]}} ->
            %% TODO resend unprocessed items automatically (or controlled by option). 
            %% For now return an error - you can handle manually if you don't use simple.
            {error, unprocessed};
        {simple, Record} -> {ok, Record};
        {ok, _} = Out -> Out;
        {error, _} = Out -> Out
    end.

%%%------------------------------------------------------------------------------
%%% CreateTable
%%%------------------------------------------------------------------------------

-type local_secondary_index_def() :: {index_name(), range_key_name(), projection()}.
-type local_secondary_indexes() :: maybe_list(local_secondary_index_def()).
-type global_secondary_indexes() :: maybe_list(global_secondary_index_def()).

-spec dynamize_local_secondary_index(hash_key_name(), local_secondary_index_def()) -> jsx:json_term().
dynamize_local_secondary_index(HashKey, {IndexName, RangeKey, Projection}) ->
    [{<<"IndexName">>, IndexName},
     {<<"KeySchema">>, dynamize_key_schema({HashKey, RangeKey})},
     {<<"Projection">>, dynamize_projection(Projection)}].

-spec dynamize_local_secondary_indexes(key_schema(), local_secondary_indexes()) -> jsx:json_term().
dynamize_local_secondary_indexes({HashKey, _RangeKey}, Value) ->
    dynamize_maybe_list(fun(I) -> dynamize_local_secondary_index(HashKey, I) end, Value).
<<<<<<< HEAD

-spec dynamize_global_secondary_indexes(global_secondary_indexes()) -> jsx:json_term().
dynamize_global_secondary_indexes(Value) ->
    dynamize_maybe_list(fun dynamize_global_secondary_index/1, Value).

=======

-spec dynamize_global_secondary_indexes(global_secondary_indexes()) -> jsx:json_term().
dynamize_global_secondary_indexes(Value) ->
    dynamize_maybe_list(fun dynamize_global_secondary_index/1, Value).

>>>>>>> 6b2e77c5
-type create_table_opt() :: {local_secondary_indexes, local_secondary_indexes()} |
                            {global_secondary_indexes, global_secondary_indexes()}.
-type create_table_opts() :: [create_table_opt()].

-spec create_table_opts(key_schema()) -> opt_table().
create_table_opts(KeySchema) ->
    [{local_secondary_indexes, <<"LocalSecondaryIndexes">>, 
      fun(V) -> dynamize_local_secondary_indexes(KeySchema, V) end},
     {global_secondary_indexes, <<"GlobalSecondaryIndexes">>,
      fun(V) -> dynamize_global_secondary_indexes(V) end}].

-spec create_table_record() -> record_desc().
create_table_record() ->
    {#ddb2_create_table{},
     [{<<"TableDescription">>, #ddb2_create_table.table_description, 
       fun(V, Opts) -> undynamize_record(table_description_record(), V, Opts) end}
     ]}. 

-type create_table_return() :: ddb_return(#ddb2_create_table{}, #ddb2_table_description{}).

-spec create_table(table_name(), attr_defs(), key_schema(), non_neg_integer(), non_neg_integer()) 
                  -> create_table_return().
create_table(Table, AttrDefs, KeySchema, ReadUnits, WriteUnits) ->
    create_table(Table, AttrDefs, KeySchema, ReadUnits, WriteUnits, [], default_config()).

-spec create_table(table_name(), attr_defs(), key_schema(), non_neg_integer(), non_neg_integer(), 
                   create_table_opts())
                  -> create_table_return().
create_table(Table, AttrDefs, KeySchema, ReadUnits, WriteUnits, Opts) ->
    create_table(Table, AttrDefs, KeySchema, ReadUnits, WriteUnits, Opts, default_config()).

%%------------------------------------------------------------------------------
%% @doc 
%% DynamoDB API:
%% [http://docs.aws.amazon.com/amazondynamodb/latest/developerguide/API_CreateTable.html]
%%
%% ===Example===
%%
%% Create a table with hash key "ForumName" and range key "Subject"
%% with a local secondary index on "LastPostDateTime"
%% and a global secondary index on "Subject" as hash key and "LastPostDateTime"
%% as range key, read and write capacity 10, projecting all fields 
%% 
%% `
%% {ok, Description} =
%%     erlcloud_ddb2:create_table(
%%       <<"Thread">>,
%%       [{<<"ForumName">>, s},
%%        {<<"Subject">>, s},
%%        {<<"LastPostDateTime">>, s}],
%%       {<<"ForumName">>, <<"Subject">>},
%%       5, 
%%       5,
%%       [{local_secondary_indexes,
%%         [{<<"LastPostIndex">>, <<"LastPostDateTime">>, keys_only}]},
%%        {global_secondary_indexes, [
%%          {<<"SubjectTimeIndex">>, {<<"Subject">>, <<"LastPostDateTime">>}, all, 10, 10}
%%        ]}
%%       ]),
%% '
%% @end
%%------------------------------------------------------------------------------
-spec create_table(table_name(), attr_defs(), key_schema(), non_neg_integer(), non_neg_integer(), 
                   create_table_opts(), aws_config()) 
                  -> create_table_return().
create_table(Table, AttrDefs, KeySchema, ReadUnits, WriteUnits, Opts, Config) ->
    {AwsOpts, DdbOpts} = opts(create_table_opts(KeySchema), Opts),
    Return = erlcloud_ddb_impl:request(
               Config,
               "DynamoDB_20120810.CreateTable",
               [{<<"TableName">>, Table},
                {<<"AttributeDefinitions">>, dynamize_attr_defs(AttrDefs)}, 
                {<<"KeySchema">>, dynamize_key_schema(KeySchema)},
                {<<"ProvisionedThroughput">>, [{<<"ReadCapacityUnits">>, ReadUnits},
                                               {<<"WriteCapacityUnits">>, WriteUnits}]}]
               ++ AwsOpts),
    out(Return, fun(Json, UOpts) -> undynamize_record(create_table_record(), Json, UOpts) end, 
        DdbOpts, #ddb2_create_table.table_description).

%%%------------------------------------------------------------------------------
%%% DeleteItem
%%%------------------------------------------------------------------------------

-type delete_item_opt() :: expression_attribute_names_opt() |
                           expression_attribute_values_opt() |
                           condition_expression_opt() |
                           conditional_op_opt() |
                           expected_opt() | 
                           {return_values, none | all_old} |
                           return_consumed_capacity_opt() |
                           return_item_collection_metrics_opt() |
                           out_opt().
-type delete_item_opts() :: [delete_item_opt()].

-spec delete_item_opts() -> opt_table().
delete_item_opts() ->
    [expression_attribute_names_opt(),
     expression_attribute_values_opt(),
     condition_expression_opt(),
     conditional_op_opt(),
     expected_opt(),
     {return_values, <<"ReturnValues">>, fun dynamize_return_value/1},
     return_consumed_capacity_opt(),
     return_item_collection_metrics_opt()].

-spec delete_item_record() -> record_desc().
delete_item_record() ->
    {#ddb2_delete_item{},
     [{<<"Attributes">>, #ddb2_delete_item.attributes, fun undynamize_item/2},
      {<<"ConsumedCapacity">>, #ddb2_delete_item.consumed_capacity, fun undynamize_consumed_capacity/2},
      {<<"ItemCollectionMetrics">>, #ddb2_delete_item.item_collection_metrics, 
       fun undynamize_item_collection_metrics/2}
     ]}.

-type delete_item_return() :: ddb_return(#ddb2_delete_item{}, out_item()).

-spec delete_item(table_name(), key()) -> delete_item_return().
delete_item(Table, Key) ->
    delete_item(Table, Key, [], default_config()).

-spec delete_item(table_name(), key(), delete_item_opts()) -> delete_item_return().
delete_item(Table, Key, Opts) ->
    delete_item(Table, Key, Opts, default_config()).

%%------------------------------------------------------------------------------
%% @doc 
%% DynamoDB API:
%% [http://docs.aws.amazon.com/amazondynamodb/latest/developerguide/API_DeleteItem.html]
%%
%% ===Example===
%%
%% Delete an item from the "Thread" table if it doesn't have a
%% "Replies" attribute.
%%
%% `
%% {ok, Item} = 
%%     erlcloud_ddb2:delete_item(
%%       <<"Thread">>, 
%%       [{<<"ForumName">>, {s, <<"Amazon DynamoDB">>}},
%%        {<<"Subject">>, {s, <<"How do I update multiple items?">>}}],
%%       [{return_values, all_old},
%%        {condition_expression, <<"attribute_not_exists(Replies)">>}]),
%% '
%%
%% The ConditionExpression option can also be used in place of the legacy
%% ConditionalOperator or Expected parameters.
%%
%% `
%% {ok, Item} = 
%%     erlcloud_ddb2:delete_item(
%%       <<"Thread">>, 
%%       [{<<"ForumName">>, {s, <<"Amazon DynamoDB">>}},
%%        {<<"Subject">>, {s, <<"How do I update multiple items?">>}}],
%%       [{return_values, all_old},
%%        {condition_expression, <<"attribute_not_exists(#replies)">>},
%%        {expression_attribute_names, [{<<"#replies">>, <<"Replies">>}]}]),
%% '
%%
%% @end
%%------------------------------------------------------------------------------
-spec delete_item(table_name(), key(), delete_item_opts(), aws_config()) -> delete_item_return().
delete_item(Table, Key, Opts, Config) ->
    {AwsOpts, DdbOpts} = opts(delete_item_opts(), Opts),
    Return = erlcloud_ddb_impl:request(
               Config,
               "DynamoDB_20120810.DeleteItem",
               [{<<"TableName">>, Table},
                {<<"Key">>, dynamize_key(Key)}]
               ++ AwsOpts),
    out(Return, fun(Json, UOpts) -> undynamize_record(delete_item_record(), Json, UOpts) end, DdbOpts, 
        #ddb2_delete_item.attributes, {ok, []}).

%%%------------------------------------------------------------------------------
%%% DeleteTable
%%%------------------------------------------------------------------------------

-spec delete_table_record() -> record_desc().
delete_table_record() ->
    {#ddb2_delete_table{},
     [{<<"TableDescription">>, #ddb2_delete_table.table_description,
       fun(V, Opts) -> undynamize_record(table_description_record(), V, Opts) end}
     ]}. 

-type delete_table_return() :: ddb_return(#ddb2_delete_table{}, #ddb2_table_description{}).

-spec delete_table(table_name()) -> delete_table_return().
delete_table(Table) ->
    delete_table(Table, [], default_config()).

-spec delete_table(table_name(), ddb_opts()) -> delete_table_return().
delete_table(Table, Opts) ->
    delete_table(Table, Opts, default_config()).

%%------------------------------------------------------------------------------
%% @doc 
%% DynamoDB API:
%% [http://docs.aws.amazon.com/amazondynamodb/latest/developerguide/API_DeleteTable.html]
%%
%% ===Example===
%%
%% Delete "Reply" table.
%%
%% `
%% {ok, Description} =
%%     erlcloud_ddb2:delete_table(<<"Reply">>),
%% '
%% @end
%%------------------------------------------------------------------------------
-spec delete_table(table_name(), ddb_opts(), aws_config()) -> delete_table_return().
delete_table(Table, Opts, Config) ->
    {[], DdbOpts} = opts([], Opts),
    Return = erlcloud_ddb_impl:request(
               Config,
               "DynamoDB_20120810.DeleteTable",
               [{<<"TableName">>, Table}]),
    out(Return, fun(Json, UOpts) -> undynamize_record(delete_table_record(), Json, UOpts) end, 
        DdbOpts, #ddb2_delete_table.table_description).

%%%------------------------------------------------------------------------------
%%% DescribeTable
%%%------------------------------------------------------------------------------

-spec describe_table_record() -> record_desc().
describe_table_record() ->
    {#ddb2_describe_table{},
     [{<<"Table">>, #ddb2_describe_table.table, 
       fun(V, Opts) -> undynamize_record(table_description_record(), V, Opts) end}
     ]}. 

-type describe_table_return() :: ddb_return(#ddb2_describe_table{}, #ddb2_table_description{}).

-spec describe_table(table_name()) -> describe_table_return().
describe_table(Table) ->
    describe_table(Table, [], default_config()).

-spec describe_table(table_name(), ddb_opts()) -> describe_table_return().
describe_table(Table, Opts) ->
    describe_table(Table, Opts, default_config()).

%%------------------------------------------------------------------------------
%% @doc 
%% DynamoDB API:
%% [http://docs.aws.amazon.com/amazondynamodb/latest/developerguide/API_DescribeTables.html]
%%
%% ===Example===
%%
%% Describe "Thread" table.
%%
%% `
%% {ok, Description} =
%%     erlcloud_ddb2:describe_table(<<"Thread">>),
%% '
%% @end
%%------------------------------------------------------------------------------
-spec describe_table(table_name(), ddb_opts(), aws_config()) -> describe_table_return().
describe_table(Table, Opts, Config) ->
    {[], DdbOpts} = opts([], Opts),
    Return = erlcloud_ddb_impl:request(
               Config,
               "DynamoDB_20120810.DescribeTable",
               [{<<"TableName">>, Table}]),
    out(Return, fun(Json, UOpts) -> undynamize_record(describe_table_record(), Json, UOpts) end, 
        DdbOpts, #ddb2_describe_table.table).

%%%------------------------------------------------------------------------------
%%% GetItem
%%%------------------------------------------------------------------------------

-type get_item_opt() :: expression_attribute_names_opt() |
                        projection_expression_opt() |
                        attributes_to_get_opt() |
                        consistent_read_opt() |
                        return_consumed_capacity_opt() |
                        out_opt().
-type get_item_opts() :: [get_item_opt()].

-spec get_item_opts() -> opt_table().
get_item_opts() ->
    [expression_attribute_names_opt(),
     projection_expression_opt(),
     attributes_to_get_opt(),
     consistent_read_opt(),
     return_consumed_capacity_opt()].

-spec get_item_record() -> record_desc().
get_item_record() ->
    {#ddb2_get_item{},
     [{<<"Item">>, #ddb2_get_item.item, fun undynamize_item/2},
      {<<"ConsumedCapacity">>, #ddb2_get_item.consumed_capacity, fun undynamize_consumed_capacity/2}
     ]}.

-type get_item_return() :: ddb_return(#ddb2_get_item{}, out_item()).

-spec get_item(table_name(), key()) -> get_item_return().
get_item(Table, Key) ->
    get_item(Table, Key, [], default_config()).

-spec get_item(table_name(), key(), get_item_opts()) -> get_item_return().
get_item(Table, Key, Opts) ->
    get_item(Table, Key, Opts, default_config()).

%%------------------------------------------------------------------------------
%% @doc 
%% DynamoDB API:
%% [http://docs.aws.amazon.com/amazondynamodb/latest/developerguide/API_GetItem.html]
%%
%% ===Example===
%%
%% Get selected attributes from an item in the "Thread" table.
%%
%% `
%% {ok, Item} = 
%%     erlcloud_ddb2:get_item(
%%       <<"Thread">>,
%%       [{<<"ForumName">>, {s, <<"Amazon DynamoDB">>}}, 
%%        {<<"Subject">>, {s, <<"How do I update multiple items?">>}}],
%%       [{projection_expression, <<"LastPostDateTime, Message, Tags">>},
%%        consistent_read,
%%        {return_consumed_capacity, total}]),
%% '
%% @end
%%------------------------------------------------------------------------------
-spec get_item(table_name(), key(), get_item_opts(), aws_config()) -> get_item_return().
get_item(Table, Key, Opts, Config) ->
    {AwsOpts, DdbOpts} = opts(get_item_opts(), Opts),
    Return = erlcloud_ddb_impl:request(
               Config,
               "DynamoDB_20120810.GetItem",
               [{<<"TableName">>, Table},
                {<<"Key">>, dynamize_key(Key)}]
               ++ AwsOpts),
    out(Return, fun(Json, UOpts) -> undynamize_record(get_item_record(), Json, UOpts) end, DdbOpts, 
        #ddb2_get_item.item, {ok, []}).

%%%------------------------------------------------------------------------------
%%% ListTables
%%%------------------------------------------------------------------------------

-type list_tables_opt() :: {limit, pos_integer()} | 
                           {exclusive_start_table_name, table_name() | undefined} |
                           out_opt().
-type list_tables_opts() :: [list_tables_opt()].

-spec list_tables_opts() -> opt_table().
list_tables_opts() ->
    [{limit, <<"Limit">>, fun id/1},
     {exclusive_start_table_name, <<"ExclusiveStartTableName">>, fun id/1}].

-spec list_tables_record() -> record_desc().
list_tables_record() ->
    {#ddb2_list_tables{},
     [{<<"TableNames">>, #ddb2_list_tables.table_names, fun id/2},
      {<<"LastEvaluatedTableName">>, #ddb2_list_tables.last_evaluated_table_name, fun id/2}
     ]}.

-type list_tables_return() :: ddb_return(#ddb2_list_tables{}, [table_name()]).

-spec list_tables() -> list_tables_return().
list_tables() ->
    list_tables([], default_config()).

-spec list_tables(list_tables_opts()) -> list_tables_return().
list_tables(Opts) ->
    list_tables(Opts, default_config()).

%%------------------------------------------------------------------------------
%% @doc 
%% DynamoDB API:
%% [http://docs.aws.amazon.com/amazondynamodb/latest/developerguide/API_ListTables.html]
%%
%% ===Example===
%%
%% Get the next 3 table names after "Forum".
%%
%% `
%% {ok, Tables} = 
%%     erlcloud_ddb2:list_tables(
%%       [{limit, 3}, 
%%        {exclusive_start_table_name, <<"Forum">>}]),
%% '
%% @end
%%------------------------------------------------------------------------------
-spec list_tables(list_tables_opts(), aws_config()) -> list_tables_return().
list_tables(Opts, Config) ->
    {AwsOpts, DdbOpts} = opts(list_tables_opts(), Opts),
    Return = erlcloud_ddb_impl:request(
               Config,
               "DynamoDB_20120810.ListTables",
               AwsOpts),
    out(Return, fun(Json, UOpts) -> undynamize_record(list_tables_record(), Json, UOpts) end, 
        DdbOpts, #ddb2_list_tables.table_names, {ok, []}).

%%%------------------------------------------------------------------------------
%%% PutItem
%%%------------------------------------------------------------------------------

-type put_item_opt() :: expression_attribute_names_opt() |
                        expression_attribute_values_opt() |
                        condition_expression_opt() |
                        conditional_op_opt() |
                        expected_opt() | 
                        {return_values, none | all_old} |
                        return_consumed_capacity_opt() |
                        return_item_collection_metrics_opt() |
                        out_opt().
-type put_item_opts() :: [put_item_opt()].

-spec put_item_opts() -> opt_table().
put_item_opts() ->
    [expression_attribute_names_opt(),
     expression_attribute_values_opt(),
     condition_expression_opt(),
     conditional_op_opt(),
     expected_opt(),
     {return_values, <<"ReturnValues">>, fun dynamize_return_value/1},
     return_consumed_capacity_opt(),
     return_item_collection_metrics_opt()].

-spec put_item_record() -> record_desc().
put_item_record() ->
    {#ddb2_put_item{},
     [{<<"Attributes">>, #ddb2_put_item.attributes, fun undynamize_item/2},
      {<<"ConsumedCapacity">>, #ddb2_put_item.consumed_capacity, fun undynamize_consumed_capacity/2},
      {<<"ItemCollectionMetrics">>, #ddb2_put_item.item_collection_metrics, 
       fun undynamize_item_collection_metrics/2}
     ]}.

-type put_item_return() :: ddb_return(#ddb2_put_item{}, out_item()).

-spec put_item(table_name(), in_item()) -> put_item_return().
put_item(Table, Item) ->
    put_item(Table, Item, [], default_config()).

-spec put_item(table_name(), in_item(), put_item_opts()) -> put_item_return().
put_item(Table, Item, Opts) ->
    put_item(Table, Item, Opts, default_config()).

%%------------------------------------------------------------------------------
%% @doc 
%% DynamoDB API:
%% [http://docs.aws.amazon.com/amazondynamodb/latest/developerguide/API_PutItem.html]
%%
%% ===Example===
%%
%% Put an item in the "Thread" table if it does not already exist.
%%
%% `
%% {ok, []} = 
%%     erlcloud_ddb2:put_item(
%%       <<"Thread">>, 
%%       [{<<"LastPostedBy">>, <<"fred@example.com">>},
%%        {<<"ForumName">>, <<"Amazon DynamoDB">>},
%%        {<<"LastPostDateTime">>, <<"201303190422">>},
%%        {<<"Tags">>, {ss, [<<"Update">>, <<"Multiple Items">>, <<"HelpMe">>]}},
%%        {<<"Subject">>, <<"How do I update multiple items?">>},
%%        {<<"Message">>, 
%%         <<"I want to update multiple items in a single API call. What is the best way to do that?">>}],
%%       [{condition_expression, <<"ForumName <> :f and Subject <> :s">>},
%%        {expression_attribute_values,
%%         [{<<":f">>, <<"Amazon DynamoDB">>},
%%          {<<":s">>, <<"How do I update multiple items?">>}]}]),
%% '
%%
%% The ConditionExpression option can be used in place of the legacy Expected parameter.
%%
%% `
%% {ok, []} = 
%%     erlcloud_ddb2:put_item(
%%       <<"Thread">>, 
%%       [{<<"LastPostedBy">>, <<"fred@example.com">>},
%%        {<<"ForumName">>, <<"Amazon DynamoDB">>},
%%        {<<"LastPostDateTime">>, <<"201303190422">>},
%%        {<<"Tags">>, {ss, [<<"Update">>, <<"Multiple Items">>, <<"HelpMe">>]}},
%%        {<<"Subject">>, <<"How do I update multiple items?">>},
%%        {<<"Message">>, 
%%         <<"I want to update multiple items in a single API call. What is the best way to do that?">>}],
%%       [{condition_expression, <<"#forum <> :forum AND attribute_not_exists(#subject)">>},
%%        {expression_attribute_names, [{<<"#forum">>, <<"ForumName">>}, {<<"#subject">>, <<"Subject">>}]},
%%        {expression_attribute_values, [{<<":forum">>, <<"Amazon DynamoDB">>}]}]),
%% '
%%
%% @end
%%------------------------------------------------------------------------------
-spec put_item(table_name(), in_item(), put_item_opts(), aws_config()) -> put_item_return().
put_item(Table, Item, Opts, Config) ->
    {AwsOpts, DdbOpts} = opts(put_item_opts(), Opts),
    Return = erlcloud_ddb_impl:request(
               Config,
               "DynamoDB_20120810.PutItem",
               [{<<"TableName">>, Table},
                {<<"Item">>, dynamize_item(Item)}]
               ++ AwsOpts),
    out(Return, fun(Json, UOpts) -> undynamize_record(put_item_record(), Json, UOpts) end, DdbOpts, 
        #ddb2_put_item.attributes, {ok, []}).

%%%------------------------------------------------------------------------------
%%% Query
%%%------------------------------------------------------------------------------

-type q_opt() :: expression_attribute_names_opt() |
                 expression_attribute_values_opt() |
                 projection_expression_opt() |
                 attributes_to_get_opt() |
                 consistent_read_opt() |
                 {filter_expression, expression()} |
                 conditional_op_opt() |
                 {query_filter, conditions()} |
                 {limit, pos_integer()} |
                 {exclusive_start_key, key() | undefined} |
                 boolean_opt(scan_index_forward) |
                 {index_name, index_name()} |
                 {select, select()} |
                 return_consumed_capacity_opt() |
                 out_opt().
-type q_opts() :: [q_opt()].

-spec q_opts() -> opt_table().
q_opts() ->
    [expression_attribute_names_opt(),
     expression_attribute_values_opt(),
     projection_expression_opt(),
     attributes_to_get_opt(),
     consistent_read_opt(),
<<<<<<< HEAD
     filter_expression_opt(),
=======
     {filter_expression, <<"FilterExpression">>, fun dynamize_expression/1},
>>>>>>> 6b2e77c5
     conditional_op_opt(),
     {query_filter, <<"QueryFilter">>, fun dynamize_conditions/1},
     {limit, <<"Limit">>, fun id/1},
     {exclusive_start_key, <<"ExclusiveStartKey">>, fun dynamize_key/1},
     {scan_index_forward, <<"ScanIndexForward">>, fun id/1},
     {index_name, <<"IndexName">>, fun id/1},
     {select, <<"Select">>, fun dynamize_select/1},
     return_consumed_capacity_opt()
    ].

-spec dynamize_q_key_conditions_or_expression(conditions() | expression()) -> json_pair().
dynamize_q_key_conditions_or_expression(KeyConditionExpression) when is_binary(KeyConditionExpression) ->
    {<<"KeyConditionExpression">>, dynamize_expression(KeyConditionExpression)};
dynamize_q_key_conditions_or_expression(KeyConditions) ->
    {<<"KeyConditions">>, dynamize_conditions(KeyConditions)}.

-spec q_record() -> record_desc().
q_record() ->
    {#ddb2_q{},
     [{<<"ConsumedCapacity">>, #ddb2_q.consumed_capacity, fun undynamize_consumed_capacity/2},
      {<<"Count">>, #ddb2_q.count, fun id/2},
      {<<"Items">>, #ddb2_q.items, fun(V, Opts) -> [undynamize_item(I, Opts) || I <- V] end},
      {<<"LastEvaluatedKey">>, #ddb2_q.last_evaluated_key, fun undynamize_typed_key/2},
      {<<"ScannedCount">>, #ddb2_q.scanned_count, fun id/2}
     ]}.

-type q_return() :: ddb_return(#ddb2_q{}, [out_item()]).

-spec q(table_name(), conditions() | expression()) -> q_return().
q(Table, KeyConditionsOrExpression) ->
    q(Table, KeyConditionsOrExpression, [], default_config()).

-spec q(table_name(), conditions() | expression(), q_opts()) -> q_return().
q(Table, KeyConditionsOrExpression, Opts) ->
    q(Table, KeyConditionsOrExpression, Opts, default_config()).

%%------------------------------------------------------------------------------
%% @doc 
%% DynamoDB API:
%% [http://docs.aws.amazon.com/amazondynamodb/latest/developerguide/API_Query.html]
%%
%% KeyConditions are treated as a required parameter, which appears to
%% be the case despite what the documentation says.
%%
%% ===Example===
%%
%% Get up to 3 itesm from the "Thread" table with "ForumName" of
%% "Amazon DynamoDB" and "LastPostDateTime" between specified
%% value. Use the "LastPostIndex".
%%
%% `
%% {ok, Items} =
%%     erlcloud_ddb2:q(
%%       <<"Thread">>,
%%       <<"ForumName = :n AND LastPostDateTime BETWEEN :t1 AND :t2">>,
%%       [{expression_attribute_values,
%%         [{<<":n">>, <<"Amazon DynamoDB">>},
%%          {<<":t1">>, <<"20130101">>},
%%          {<<":t2">>, <<"20130115">>}]},
%%        {index_name, <<"LastPostIndex">>},
%%        {select, all_attributes},
%%        {limit, 3},
%%        {consistent_read, true},
%%        {filter_expression, <<"#user = :user">>},
%%        {expression_attribute_names, [{<<"#user">>, <<"User">>}]},
%%        {expression_attribute_values, [{<<":user">>, <<"User A">>}]}]),
%% '
%%
%% @end
%%------------------------------------------------------------------------------
-spec q(table_name(), conditions() | expression(), q_opts(), aws_config()) -> q_return().
q(Table, KeyConditionsOrExpression, Opts, Config) ->
    {AwsOpts, DdbOpts} = opts(q_opts(), Opts),
    Return = erlcloud_ddb_impl:request(
               Config,
               "DynamoDB_20120810.Query",
               [{<<"TableName">>, Table},
                dynamize_q_key_conditions_or_expression(KeyConditionsOrExpression)]
               ++ AwsOpts),
    out(Return, fun(Json, UOpts) -> undynamize_record(q_record(), Json, UOpts) end, DdbOpts, 
        #ddb2_q.items, {ok, []}).

%%%------------------------------------------------------------------------------
%%% Scan
%%%------------------------------------------------------------------------------

-type scan_opt() :: expression_attribute_names_opt() |
                    expression_attribute_values_opt() |
                    projection_expression_opt() |
                    attributes_to_get_opt() |
                    {filter_expression, expression()} |
                    conditional_op_opt() |
                    {scan_filter, conditions()} |
                    {limit, pos_integer()} |
                    {exclusive_start_key, key() | undefined} |
                    {segment, non_neg_integer()} |
                    {total_segments, pos_integer()} |
                    {index_name, index_name()} |
                    {select, select()} |
                    return_consumed_capacity_opt() |
                    out_opt().
-type scan_opts() :: [scan_opt()].

-spec scan_opts() -> opt_table().
scan_opts() ->
    [expression_attribute_names_opt(),
     expression_attribute_values_opt(),
     projection_expression_opt(),
     attributes_to_get_opt(),
<<<<<<< HEAD
     filter_expression_opt(),
=======
     {filter_expression, <<"FilterExpression">>, fun dynamize_expression/1},
>>>>>>> 6b2e77c5
     conditional_op_opt(),
     {scan_filter, <<"ScanFilter">>, fun dynamize_conditions/1},
     {limit, <<"Limit">>, fun id/1},
     {exclusive_start_key, <<"ExclusiveStartKey">>, fun dynamize_key/1},
     {segment, <<"Segment">>, fun id/1},
     {total_segments, <<"TotalSegments">>, fun id/1},
     {index_name, <<"IndexName">>, fun id/1},
     {select, <<"Select">>, fun dynamize_select/1},
     return_consumed_capacity_opt()
    ].

-spec scan_record() -> record_desc().
scan_record() ->
    {#ddb2_scan{},
     [{<<"ConsumedCapacity">>, #ddb2_scan.consumed_capacity, fun undynamize_consumed_capacity/2},
      {<<"Count">>, #ddb2_scan.count, fun id/2},
      {<<"Items">>, #ddb2_scan.items, fun(V, Opts) -> [undynamize_item(I, Opts) || I <- V] end},
      {<<"LastEvaluatedKey">>, #ddb2_scan.last_evaluated_key, fun undynamize_typed_key/2},
      {<<"ScannedCount">>, #ddb2_scan.scanned_count, fun id/2}
     ]}.

-type scan_return() :: ddb_return(#ddb2_scan{}, [out_item()]).

-spec scan(table_name()) -> scan_return().
scan(Table) ->
    scan(Table, [], default_config()).

-spec scan(table_name(), scan_opts()) -> scan_return().
scan(Table, Opts) ->
    scan(Table, Opts, default_config()).

%%------------------------------------------------------------------------------
%% @doc 
%% DynamoDB API:
%% [http://docs.aws.amazon.com/amazondynamodb/latest/developerguide/API_Scan.html]
%%
%% ===Example===
%%
%% Return all items in the "Reply" table.
%%
%% `
%% {ok, Record} = 
%%     erlcloud_ddb2:scan(
%%       <<"Reply">>, 
%%       [{return_consumed_capacity, total}, 
%%        {out, record}]),
%% '
%% @end
%%------------------------------------------------------------------------------
-spec scan(table_name(), scan_opts(), aws_config()) -> scan_return().
scan(Table, Opts, Config) ->
    {AwsOpts, DdbOpts} = opts(scan_opts(), Opts),
    Return = erlcloud_ddb_impl:request(
               Config,
               "DynamoDB_20120810.Scan",
               [{<<"TableName">>, Table}]
               ++ AwsOpts),
    out(Return, fun(Json, UOpts) -> undynamize_record(scan_record(), Json, UOpts) end, DdbOpts, 
        #ddb2_scan.items, {ok, []}).

%%%------------------------------------------------------------------------------
%%% UpdateItem
%%%------------------------------------------------------------------------------

-type update_action() :: put | add | delete.
-type in_update() :: {attr_name(), in_attr_value(), update_action()} | in_attr() | {attr_name(), delete}.
-type in_updates() :: maybe_list(in_update()).
-type json_update_action() :: {binary(), binary()}.
-type json_update() :: {attr_name(), [{binary(), [json_attr_value()]} | json_update_action()]}.
-spec dynamize_action(update_action()) -> json_update_action().
dynamize_action(put) ->
    {<<"Action">>, <<"PUT">>};
dynamize_action(add) ->
    {<<"Action">>, <<"ADD">>};
dynamize_action(delete) ->
    {<<"Action">>, <<"DELETE">>}.

-spec dynamize_update(in_update()) -> json_update().
dynamize_update({Name, Value, Action}) ->
    {Name, [{<<"Value">>, [dynamize_value(Value)]}, dynamize_action(Action)]};
dynamize_update({Name, delete}) ->
    {Name, [dynamize_action(delete)]};
dynamize_update({Name, Value}) ->
    %% Uses the default action of put
    dynamize_update({Name, Value, put}).

-spec dynamize_updates(in_updates()) -> [json_update()].
dynamize_updates(Updates) ->
    dynamize_maybe_list(fun dynamize_update/1, Updates).

-spec dynamize_update_item_updates_or_expression(in_updates() | expression()) -> [json_pair()].
dynamize_update_item_updates_or_expression(UpdateExpression) when is_binary(UpdateExpression) ->
    [{<<"UpdateExpression">>, dynamize_expression(UpdateExpression)}];
dynamize_update_item_updates_or_expression(Updates) ->
    case Updates of
        [] -> [];
        _  -> [{<<"AttributeUpdates">>, dynamize_updates(Updates)}]
    end.

-type update_item_opt() :: expression_attribute_names_opt() |
                           expression_attribute_values_opt() |
                           condition_expression_opt() |
                           conditional_op_opt() |
                           expected_opt() | 
                           {return_values, return_value()} |
                           return_consumed_capacity_opt() |
                           return_item_collection_metrics_opt() |
                           out_opt().
-type update_item_opts() :: [update_item_opt()].

-spec update_item_opts() -> opt_table().
update_item_opts() ->
    [expression_attribute_names_opt(),
     expression_attribute_values_opt(),
     condition_expression_opt(),
     conditional_op_opt(),
     expected_opt(),
     {return_values, <<"ReturnValues">>, fun dynamize_return_value/1},
     return_consumed_capacity_opt(),
     return_item_collection_metrics_opt()].

-spec update_item_record() -> record_desc().
update_item_record() ->
    {#ddb2_update_item{},
     [{<<"Attributes">>, #ddb2_update_item.attributes, fun undynamize_item/2},
      {<<"ConsumedCapacity">>, #ddb2_update_item.consumed_capacity, fun undynamize_consumed_capacity/2},
      {<<"ItemCollectionMetrics">>, #ddb2_update_item.item_collection_metrics, 
       fun undynamize_item_collection_metrics/2}
     ]}.

-type update_item_return() :: ddb_return(#ddb2_update_item{}, out_item()).

-spec update_item(table_name(), key(), in_updates() | expression()) -> update_item_return().
update_item(Table, Key, UpdatesOrExpression) ->
    update_item(Table, Key, UpdatesOrExpression, [], default_config()).

-spec update_item(table_name(), key(), in_updates() | expression(), update_item_opts()) -> update_item_return().
update_item(Table, Key, UpdatesOrExpression, Opts) ->
    update_item(Table, Key, UpdatesOrExpression, Opts, default_config()).

%%------------------------------------------------------------------------------
%% @doc 
%% DynamoDB API:
%% [http://docs.aws.amazon.com/amazondynamodb/latest/developerguide/API_UpdateItem.html]
%%
%% AttributeUpdates is treated as a required parameter because callers
%% will almost always provide it. If no updates are desired, You can
%% pass [] for that argument.
%%
%% ===Example===
%%
%% Update specific item in the "Thread" table by setting "LastPostBy"
%% if it has the expected previous value.
%%
%% `
%% {ok, Item} = 
%%     erlcloud_ddb2:update_item(
%%       <<"Thread">>, 
%%       [{<<"ForumName">>, {s, <<"Amazon DynamoDB">>}},
%%        {<<"Subject">>, {s, <<"How do I update multiple items?">>}}],
%%       <<"set LastPostedBy = :val1">>,
%%       [{condition_expression, <<"LastPostedBy = :val2">>},
%%        {expression_attribute_values,
%%         [{<<":val1">>, <<"alice@example.com">>},
%%          {<<":val2">>, <<"fred@example.com">>}]},
%%        {return_values, all_new}]),
%% '
%% @end
%%------------------------------------------------------------------------------
-spec update_item(table_name(), key(), in_updates() | expression(), update_item_opts(), aws_config()) -> update_item_return().
update_item(Table, Key, UpdatesOrExpression, Opts, Config) ->
    {AwsOpts, DdbOpts} = opts(update_item_opts(), Opts),
    Return = erlcloud_ddb_impl:request(
               Config,
               "DynamoDB_20120810.UpdateItem",
               [{<<"TableName">>, Table},
                {<<"Key">>, dynamize_key(Key)}]
               ++ dynamize_update_item_updates_or_expression(UpdatesOrExpression)
               ++ AwsOpts),
    out(Return, fun(Json, UOpts) -> undynamize_record(update_item_record(), Json, UOpts) end, DdbOpts, 
        #ddb2_update_item.attributes, {ok, []}).

%%%------------------------------------------------------------------------------
%%% UpdateTable
%%%------------------------------------------------------------------------------

-type update_table_return() :: ddb_return(#ddb2_update_table{}, #ddb2_table_description{}).

<<<<<<< HEAD
-type global_secondary_index_update() :: {index_name(), read_units(), write_units()} |
=======
-type global_secondary_index_update() :: {index_name(), pos_integer(), pos_integer()} |
>>>>>>> 6b2e77c5
                                         {index_name(), delete} |
                                         global_secondary_index_def().
-type global_secondary_index_updates() :: maybe_list(global_secondary_index_update()).

-spec dynamize_global_secondary_index_update(global_secondary_index_update()) -> jsx:json_term().
dynamize_global_secondary_index_update({IndexName, ReadUnits, WriteUnits}) ->
    [{<<"Update">>, [
        {<<"IndexName">>, IndexName},
        {<<"ProvisionedThroughput">>, [
            {<<"ReadCapacityUnits">>, ReadUnits},
            {<<"WriteCapacityUnits">>, WriteUnits}
        ]}
    ]}];
dynamize_global_secondary_index_update({IndexName, delete}) ->
    [{<<"Delete">>, [
        {<<"IndexName">>, IndexName}
    ]}];
dynamize_global_secondary_index_update(Index) ->
    [{<<"Create">>, dynamize_global_secondary_index(Index)}].

-spec dynamize_global_secondary_index_updates(global_secondary_index_updates()) -> jsx:json_term().
dynamize_global_secondary_index_updates(Updates) ->
    dynamize_maybe_list(fun dynamize_global_secondary_index_update/1, Updates).

<<<<<<< HEAD
-spec dynamize_provizioned_throughput({read_units(), write_units()}) -> jsx:json_term().
dynamize_provizioned_throughput({ReadUnits, WriteUnits}) ->
    [{<<"ReadCapacityUnits">>, ReadUnits},
     {<<"WriteCapacityUnits">>, WriteUnits}].
     
-type update_table_opt() :: {attribute_definitions, attr_defs()} |
                            {global_secondary_index_updates, global_secondary_index_updates()} |
                            {provisioned_throughput, {read_units(), write_units()}} |
=======
-type update_table_opt() :: {attribute_definitions, attr_defs()} |
                            {global_secondary_index_updates, global_secondary_index_updates()} |
>>>>>>> 6b2e77c5
                            out_opt().
-type update_table_opts() :: [update_table_opt()].

-spec update_table_opts() -> opt_table().
update_table_opts() ->
    [{attribute_definitions, <<"AttributeDefinitions">>, fun dynamize_attr_defs/1},
     {global_secondary_index_updates, <<"GlobalSecondaryIndexUpdates">>,
<<<<<<< HEAD
      fun dynamize_global_secondary_index_updates/1},
     {provisioned_throughput, <<"ProvisionedThroughput">>,
        fun dynamize_provizioned_throughput/1}].
=======
      fun dynamize_global_secondary_index_updates/1}].
>>>>>>> 6b2e77c5

-spec update_table_record() -> record_desc().
update_table_record() ->
    {#ddb2_update_table{},
     [{<<"TableDescription">>, #ddb2_update_table.table_description,
       fun(V, Opts) -> undynamize_record(table_description_record(), V, Opts) end}
     ]}.

-spec update_table(table_name(), update_table_opts()) -> update_table_return().
update_table(Table, Opts) ->
    update_table(Table, Opts, default_config()).

%%------------------------------------------------------------------------------
%% @doc 
%% DynamoDB API:
%% [http://docs.aws.amazon.com/amazondynamodb/latest/developerguide/API_UpdateTable.html]
%%
%% ===Example===
%%
%% Update table "Thread" to have 10 units of read and write capacity.
%% Update secondary index `<<"SubjectIdx">>' to have 10 units of read write capacity
%% `
%% erlcloud_ddb2:update_table(<<"Thread">>, 
%%                            [{provisioned_throughput, {10, 10}},
%%                             {global_secondary_index_updates, [{update,{<<"SubjectIdx">>, 10, 10}}]}])
%% '
%% @end
%%------------------------------------------------------------------------------
-spec update_table(table_name(), update_table_opts() | read_units() , aws_config() | write_units()) 
                  -> update_table_return().
update_table(Table, Opts, #aws_config{}=Config) when is_list(Opts) ->
    {AwsOpts, DdbOpts} = opts(update_table_opts(), Opts),
    Return = erlcloud_ddb_impl:request(
               Config,
               "DynamoDB_20120810.UpdateTable",
               [{<<"TableName">>, Table} | AwsOpts]),
    out(Return, fun(Json, UOpts) -> undynamize_record(update_table_record(), Json, UOpts) end, 
        DdbOpts, #ddb2_update_table.table_description);
update_table(Table, ReadUnits, WriteUnits) ->
    update_table(Table, ReadUnits, WriteUnits, [], default_config()).

-spec update_table(table_name(), read_units(), write_units(), update_table_opts()) 
                  -> update_table_return().
update_table(Table, ReadUnits, WriteUnits, Opts) ->
    update_table(Table, ReadUnits, WriteUnits, Opts, default_config()).

-spec update_table(table_name(), non_neg_integer(), non_neg_integer(), update_table_opts(), 
                   aws_config()) 
                  -> update_table_return().
update_table(Table, ReadUnits, WriteUnits, Opts, Config) ->
    update_table(Table, [{provisioned_throughput, {ReadUnits, WriteUnits}} | Opts], Config).


to_binary(X) when is_binary(X) ->
    X;
to_binary(X) when is_list(X) ->
    list_to_binary(X);
to_binary(X) when is_integer(X) ->
    integer_to_binary(X).<|MERGE_RESOLUTION|>--- conflicted
+++ resolved
@@ -451,13 +451,6 @@
 dynamize_item(Item) ->
     error({erlcloud_ddb, {invalid_item, Item}}).
 
-<<<<<<< HEAD
-=======
--spec dynamize_expression(expression()) -> binary().
-dynamize_expression(Expression) ->
-    Expression.
-
->>>>>>> 6b2e77c5
 -spec dynamize_expression_attribute_names(expression_attribute_names()) -> [json_pair()].
 dynamize_expression_attribute_names(Names) ->
     Names.
@@ -799,7 +792,6 @@
 expected_opt() ->
     {expected, <<"Expected">>, fun dynamize_expected/1}.
 
-<<<<<<< HEAD
 -spec filter_expression_opt() -> opt_table_entry().
 
 filter_expression_opt() ->
@@ -859,8 +851,6 @@
 dynamize_expression({contains, Path, Operand}) ->
     <<"contains(", Path/binary, ",", Operand/binary, ")">>.
 
-=======
->>>>>>> 6b2e77c5
 -type return_consumed_capacity_opt() :: {return_consumed_capacity, return_consumed_capacity()}.
 
 -spec return_consumed_capacity_opt() -> opt_table_entry().
@@ -1318,19 +1308,11 @@
 -spec dynamize_local_secondary_indexes(key_schema(), local_secondary_indexes()) -> jsx:json_term().
 dynamize_local_secondary_indexes({HashKey, _RangeKey}, Value) ->
     dynamize_maybe_list(fun(I) -> dynamize_local_secondary_index(HashKey, I) end, Value).
-<<<<<<< HEAD
 
 -spec dynamize_global_secondary_indexes(global_secondary_indexes()) -> jsx:json_term().
 dynamize_global_secondary_indexes(Value) ->
     dynamize_maybe_list(fun dynamize_global_secondary_index/1, Value).
 
-=======
-
--spec dynamize_global_secondary_indexes(global_secondary_indexes()) -> jsx:json_term().
-dynamize_global_secondary_indexes(Value) ->
-    dynamize_maybe_list(fun dynamize_global_secondary_index/1, Value).
-
->>>>>>> 6b2e77c5
 -type create_table_opt() :: {local_secondary_indexes, local_secondary_indexes()} |
                             {global_secondary_indexes, global_secondary_indexes()}.
 -type create_table_opts() :: [create_table_opt()].
@@ -1854,11 +1836,7 @@
      projection_expression_opt(),
      attributes_to_get_opt(),
      consistent_read_opt(),
-<<<<<<< HEAD
-     filter_expression_opt(),
-=======
      {filter_expression, <<"FilterExpression">>, fun dynamize_expression/1},
->>>>>>> 6b2e77c5
      conditional_op_opt(),
      {query_filter, <<"QueryFilter">>, fun dynamize_conditions/1},
      {limit, <<"Limit">>, fun id/1},
@@ -1968,11 +1946,7 @@
      expression_attribute_values_opt(),
      projection_expression_opt(),
      attributes_to_get_opt(),
-<<<<<<< HEAD
-     filter_expression_opt(),
-=======
      {filter_expression, <<"FilterExpression">>, fun dynamize_expression/1},
->>>>>>> 6b2e77c5
      conditional_op_opt(),
      {scan_filter, <<"ScanFilter">>, fun dynamize_conditions/1},
      {limit, <<"Limit">>, fun id/1},
@@ -2161,11 +2135,7 @@
 
 -type update_table_return() :: ddb_return(#ddb2_update_table{}, #ddb2_table_description{}).
 
-<<<<<<< HEAD
 -type global_secondary_index_update() :: {index_name(), read_units(), write_units()} |
-=======
--type global_secondary_index_update() :: {index_name(), pos_integer(), pos_integer()} |
->>>>>>> 6b2e77c5
                                          {index_name(), delete} |
                                          global_secondary_index_def().
 -type global_secondary_index_updates() :: maybe_list(global_secondary_index_update()).
@@ -2190,7 +2160,6 @@
 dynamize_global_secondary_index_updates(Updates) ->
     dynamize_maybe_list(fun dynamize_global_secondary_index_update/1, Updates).
 
-<<<<<<< HEAD
 -spec dynamize_provizioned_throughput({read_units(), write_units()}) -> jsx:json_term().
 dynamize_provizioned_throughput({ReadUnits, WriteUnits}) ->
     [{<<"ReadCapacityUnits">>, ReadUnits},
@@ -2199,10 +2168,6 @@
 -type update_table_opt() :: {attribute_definitions, attr_defs()} |
                             {global_secondary_index_updates, global_secondary_index_updates()} |
                             {provisioned_throughput, {read_units(), write_units()}} |
-=======
--type update_table_opt() :: {attribute_definitions, attr_defs()} |
-                            {global_secondary_index_updates, global_secondary_index_updates()} |
->>>>>>> 6b2e77c5
                             out_opt().
 -type update_table_opts() :: [update_table_opt()].
 
@@ -2210,13 +2175,9 @@
 update_table_opts() ->
     [{attribute_definitions, <<"AttributeDefinitions">>, fun dynamize_attr_defs/1},
      {global_secondary_index_updates, <<"GlobalSecondaryIndexUpdates">>,
-<<<<<<< HEAD
       fun dynamize_global_secondary_index_updates/1},
      {provisioned_throughput, <<"ProvisionedThroughput">>,
         fun dynamize_provizioned_throughput/1}].
-=======
-      fun dynamize_global_secondary_index_updates/1}].
->>>>>>> 6b2e77c5
 
 -spec update_table_record() -> record_desc().
 update_table_record() ->
