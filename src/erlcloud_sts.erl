%% -*- mode: erlang;erlang-indent-level: 4;indent-tabs-mode: nil -*-
-module(erlcloud_sts).

-include_lib("erlcloud/include/erlcloud.hrl").
-include_lib("erlcloud/include/erlcloud_aws.hrl").

-ifdef(TEST).
-include_lib("eunit/include/eunit.hrl").
-endif.

-export([assume_role/4, assume_role/5,
         get_federation_token/3,
         get_federation_token/4]).

-define(API_VERSION, "2011-06-15").
-define(UTC_TO_GREGORIAN, 62167219200).


assume_role(AwsConfig, RoleArn, RoleSessionName, DurationSeconds) ->
    assume_role(AwsConfig, RoleArn, RoleSessionName, DurationSeconds, undefined).


% See http://docs.aws.amazon.com/STS/latest/APIReference/API_AssumeRole.html
-spec assume_role/5 :: (#aws_config{}, string(), string(), 900..3600, undefined | string()) -> {#aws_config{}, proplist()}.
assume_role(AwsConfig, RoleArn, RoleSessionName, DurationSeconds, ExternalId)
    when length(RoleArn) >= 20,
         length(RoleSessionName) >= 2, length(RoleSessionName) =< 32,
         DurationSeconds >= 900, DurationSeconds =< 3600 ->

    Params =
        [
            {"RoleArn", RoleArn},
            {"RoleSessionName", RoleSessionName},
            {"DurationSeconds", DurationSeconds}
        ],
    ExternalIdPart =
        case ExternalId of
            undefined -> [];
            _ when length(ExternalId) >= 2, length(ExternalId) =< 96 -> [{"ExternalId", ExternalId}]
        end,

    Xml = sts_query(AwsConfig, "AssumeRole", Params ++ ExternalIdPart),

    Creds = erlcloud_xml:decode(
        [
            {access_key_id    , "AssumeRoleResult/Credentials/AccessKeyId"    , text},
            {secret_access_key, "AssumeRoleResult/Credentials/SecretAccessKey", text},
            {session_token    , "AssumeRoleResult/Credentials/SessionToken"   , text},
            {expiration       , "AssumeRoleResult/Credentials/Expiration"     , time}
        ],
        Xml),
    ExpireTS = expiration_tosecs( proplists:get_value(expiration, Creds) ),
    AssumedConfig =
        AwsConfig#aws_config {
            access_key_id     = proplists:get_value(access_key_id, Creds),
            secret_access_key = proplists:get_value(secret_access_key, Creds),
            security_token    = proplists:get_value(session_token, Creds),
            expiration        = ExpireTS
        },

    {AssumedConfig, Creds}.


get_federation_token(AwsConfig, DurationSeconds, Name) ->
        get_federation_token(AwsConfig, DurationSeconds, Name, undefined).

% See http://docs.aws.amazon.com/STS/latest/APIReference/API_GetFederationToken.html
-spec get_federation_token/4 :: (#aws_config{}, 900..129600, string(), undefined | string()) -> {#aws_config{}, proplist()}.
get_federation_token(AwsConfig, DurationSeconds, Name, Policy)
  when length(Name) >= 2, length(Name) =< 32,
       DurationSeconds >= 900, DurationSeconds =< 129600 ->

    Params =
        [
         {"DurationSeconds", DurationSeconds},
         {"Name", Name}
        ],

    PolicyList =
        case Policy of
            undefined -> [];
            _ -> [{"Policy", Policy}]
        end,
    Xml = sts_query(AwsConfig, "GetFederationToken", Params ++ PolicyList),

    Creds = erlcloud_xml:decode(
              [
               {access_key_id       , "GetFederationTokenResult/Credentials/AccessKeyId", text},
               {secret_access_key   , "GetFederationTokenResult/Credentials/SecretAccessKey", text},
               {session_token       , "GetFederationTokenResult/Credentials/SessionToken"   , text},
               {expiration          , "GetFederationTokenResult/Credentials/Expiration", text},
               {federated_user_arn  , "GetFederationTokenResult/FederatedUser/Arn", text},
               {federated_user_id   , "GetFederationTokenResult/FederatedUser/FederatedUserId", text}
              ],
              Xml),
    ExpireTS = expiration_tosecs( proplists:get_value(expiration, Creds) ),
    FederatedConfig =
        AwsConfig#aws_config {
          access_key_id     = proplists:get_value(access_key_id, Creds),
          secret_access_key = proplists:get_value(secret_access_key, Creds),
          security_token    = proplists:get_value(session_token, Creds),
          expiration        = ExpireTS
         },

    {FederatedConfig, Creds}.

sts_query(AwsConfig, Action, Params) ->
    sts_query(AwsConfig, Action, Params, ?API_VERSION).


sts_query(AwsConfig, Action, Params, ApiVersion) ->
    case erlcloud_aws:aws_request_xml4(post,
        AwsConfig#aws_config.sts_host,
        "/",
        [{"Action", Action}, {"Version", ApiVersion} | Params],
<<<<<<< HEAD
        "sts", AwsConfig)
    of
        {ok, Body} ->
            Body;
        {error, Reason} ->
            erlang:error({aws_error, Reason})
    end.
=======
        AwsConfig
    ).


expiration_tosecs( Timestamp ) ->
    {ok, [Year,Month,Day,Hour,Min,Sec,_Ms],[]} =
        io_lib:fread( "~4d-~2d-~2dT~2d:~2d:~2d.~3dZ", Timestamp ),
    GregorianSeconds = calendar:datetime_to_gregorian_seconds(
                         {{Year,Month,Day},{Hour,Min,Sec}} ),
    (GregorianSeconds - ?UTC_TO_GREGORIAN).

    

-ifdef(TEST).

expiration_tosecs_test() ->
    Timestamp = "2011-07-15T23:28:33.359Z",
    ?assertEqual( 1310772513, expiration_tosecs( Timestamp ) ).


-endif.









>>>>>>> e6d09238
<|MERGE_RESOLUTION|>--- conflicted
+++ resolved
@@ -113,7 +113,6 @@
         AwsConfig#aws_config.sts_host,
         "/",
         [{"Action", Action}, {"Version", ApiVersion} | Params],
-<<<<<<< HEAD
         "sts", AwsConfig)
     of
         {ok, Body} ->
@@ -121,10 +120,6 @@
         {error, Reason} ->
             erlang:error({aws_error, Reason})
     end.
-=======
-        AwsConfig
-    ).
-
 
 expiration_tosecs( Timestamp ) ->
     {ok, [Year,Month,Day,Hour,Min,Sec,_Ms],[]} =
@@ -142,14 +137,4 @@
     ?assertEqual( 1310772513, expiration_tosecs( Timestamp ) ).
 
 
--endif.
-
-
-
-
-
-
-
-
-
->>>>>>> e6d09238
+-endif.