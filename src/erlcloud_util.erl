-module(erlcloud_util).
<<<<<<< HEAD
-export([sha_mac/2, sha256_mac/2, md5/1, sha256/1,is_dns_compliant_name/1,
         query_all/4, query_all/5, query_all_token/4, make_response/2, 
         get_items/2, to_string/1, encode_list/2, next_token/2]).

-define(MAX_ITEMS, 1000).
=======
-export([sha_mac/2,
         sha256_mac/2,
         md5/1,
         sha256/1,
         rand_uniform/1]).
>>>>>>> be805cf4

sha_mac(K, S) ->
    try
        crypto:hmac(sha, K, S)
    catch
        error:undef ->
            R0 = crypto:hmac_init(sha, K),
            R1 = crypto:hmac_update(R0, S),
            crypto:hmac_final(R1)
    end.

sha256_mac(K, S) ->
    try
        crypto:hmac(sha256, K, S)
    catch
        error:undef ->
            R0 = crypto:hmac_init(sha256, K),
            R1 = crypto:hmac_update(R0, S),
            crypto:hmac_final(R1)
    end.

-ifdef(ERLANG_OTP_VERSION_14).
-else.
-ifdef(ERLANG_OTP_VERSION_15).
-else.
-define(ERLANG_OTP_VERSION_16_FEATURES, true).
-ifdef(ERLANG_OTP_VERSION_16).
-else.
-ifdef(ERLANG_OTP_VERSION_17).
-else.
-ifdef(ERLANG_OTP_VERSION_18).
-else.
-define(ERLANG_OTP_VERSION_19_FEATURES, true).
-endif.
-endif.
-endif.
-endif.
-endif.

-ifndef(ERLANG_OTP_VERSION_16_FEATURES).
sha256(V) ->
    crypto:sha256(V).
-else.
sha256(V) ->
    crypto:hash(sha256, V).
-endif.

-ifndef(ERLANG_OTP_VERSION_16_FEATURES).
md5(V) ->
<<<<<<< HEAD
    try
        crypto:hash(md5, V)
    catch
        _:_ ->
            crypto:md5(V)
    end.

-spec is_dns_compliant_name(string()) -> boolean().
is_dns_compliant_name(Name) ->
    RegExp = "^(([a-z0-9]|[a-z0-9][a-z0-9\\-]*[a-z0-9])\\.)*([a-z0-9]|[a-z0-9][a-z0-9\\-]*[a-z0-9])$",
    case re:run(Name, RegExp) of
        nomatch ->
            false;
        _ ->
            true
    end.


query_all_token(QueryFun, Config, Action, Params) ->
    query_all_token(QueryFun, Config, Action, Params, undefined, []).

query_all_token(QueryFun, Config, Action, Params, Token, Acc) ->
    NewParams = case Token of
                    undefined ->
                        Params;
                    _ ->
                        [{"NextToken", Token} | Params]
                end,
    case QueryFun(Config, Action, NewParams) of
        {ok, Doc} ->
            NewToken = next_token("/*/*/NextToken", Doc),
            Queried = [Doc | Acc],
            case NewToken of
                ok ->
                    {ok, lists:reverse(Queried)};
                {paged, NewTokenValue} ->
                    query_all_token(QueryFun, Config, Action, Params,
                              NewTokenValue, Queried)
            end;
        Error ->
            Error
    end.


query_all(QueryFun, Config, Action, Params) ->
    query_all(QueryFun, Config, Action, Params, ?MAX_ITEMS, undefined, []).

query_all(QueryFun, Config, Action, Params, MaxItems) ->
    query_all(QueryFun, Config, Action, Params, MaxItems, undefined, []).

query_all(QueryFun, Config, Action, Params, MaxItems, Marker, Acc) ->
    MarkerParams = case Marker of
                    undefined ->
                        Params;
                    _ ->
                        [{"Marker", Marker} | Params]
                end,
    NewParams = [{"MaxItems", MaxItems} | MarkerParams],
    case QueryFun(Config, Action, NewParams) of
        {ok, Doc} ->
            IsTruncated = erlcloud_xml:get_bool("/*/*/IsTruncated", Doc),
            NewMarker = erlcloud_xml:get_text("/*/*/Marker", Doc),
            Queried = [Doc | Acc],
            case IsTruncated of
                true ->
                    query_all(QueryFun, Config, Action, Params,
                              MaxItems, NewMarker, Queried);
                false ->
                    {ok, lists:reverse(Queried)}
            end;
        Error ->
            Error
    end.

encode_list(ElementName, Elements) ->
    Numbered = lists:zip(lists:seq(1, length(Elements)), Elements),
    [{ElementName ++ ".member." ++ integer_to_list(N), Element} ||
        {N, Element} <- Numbered].

make_response(Xml, Result) ->
    IsTruncated = erlcloud_xml:get_bool("/*/*/IsTruncated", Xml),
    Marker = erlcloud_xml:get_text("/*/*/Marker", Xml),
    case IsTruncated of
        false ->
            {ok, Result};
        true ->
            {ok, Result, Marker}
    end.


get_items(ItemPath, Xmls) when is_list(Xmls) ->
    lists:append([get_items(ItemPath, Xml) || Xml <- Xmls]);
get_items(ItemPath, Xml) ->
    xmerl_xpath:string(ItemPath, Xml).

-spec to_string(string() | integer()) -> string().
to_string(X) when is_list(X)              -> X;
to_string(X) when is_integer(X) -> integer_to_list(X).

-spec next_token(string(), term()) -> ok | {paged, string()}.
next_token(Path, XML) ->
    case xmerl_xpath:string(Path, XML) of
        [Next] ->
            {paged, erlcloud_xml:get_text(Next)};
        _ ->
            ok
    end.
=======
    crypto:md5(V).
-else.
md5(V) ->
    crypto:hash(md5, V).
-endif.

-ifndef(ERLANG_OTP_VERSION_19_FEATURES).
rand_uniform(N) ->
    random:uniform(N).
-else.
rand_uniform(N) ->
    rand:uniform(N).
-endif.
>>>>>>> be805cf4
<|MERGE_RESOLUTION|>--- conflicted
+++ resolved
@@ -1,17 +1,10 @@
 -module(erlcloud_util).
-<<<<<<< HEAD
--export([sha_mac/2, sha256_mac/2, md5/1, sha256/1,is_dns_compliant_name/1,
+-export([sha_mac/2, sha256_mac/2, md5/1, sha256/1,rand_uniform/1,
+         is_dns_compliant_name/1,
          query_all/4, query_all/5, query_all_token/4, make_response/2, 
          get_items/2, to_string/1, encode_list/2, next_token/2]).
 
 -define(MAX_ITEMS, 1000).
-=======
--export([sha_mac/2,
-         sha256_mac/2,
-         md5/1,
-         sha256/1,
-         rand_uniform/1]).
->>>>>>> be805cf4
 
 sha_mac(K, S) ->
     try
@@ -61,13 +54,19 @@
 
 -ifndef(ERLANG_OTP_VERSION_16_FEATURES).
 md5(V) ->
-<<<<<<< HEAD
-    try
-        crypto:hash(md5, V)
-    catch
-        _:_ ->
-            crypto:md5(V)
-    end.
+    crypto:md5(V).
+-else.
+md5(V) ->
+    crypto:hash(md5, V).
+-endif.
+
+-ifndef(ERLANG_OTP_VERSION_19_FEATURES).
+rand_uniform(N) ->
+    random:uniform(N).
+-else.
+rand_uniform(N) ->
+    rand:uniform(N).
+-endif.
 
 -spec is_dns_compliant_name(string()) -> boolean().
 is_dns_compliant_name(Name) ->
@@ -169,18 +168,3 @@
         _ ->
             ok
     end.
-=======
-    crypto:md5(V).
--else.
-md5(V) ->
-    crypto:hash(md5, V).
--endif.
-
--ifndef(ERLANG_OTP_VERSION_19_FEATURES).
-rand_uniform(N) ->
-    random:uniform(N).
--else.
-rand_uniform(N) ->
-    rand:uniform(N).
--endif.
->>>>>>> be805cf4
