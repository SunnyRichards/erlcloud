%% -*- mode: erlang;erlang-indent-level: 4;indent-tabs-mode: nil -*-
%%% Inspired by, and some code taken from https://github.com/wagerlabs/ddb, which is:
%%%
%%% Copyright (C) 2012 Issuu ApS. All rights reserved.
%%%
%%% Redistribution and use in source and binary forms, with or without
%%% modification, are permitted provided that the following conditions
%%% are met:
%%% 1. Redistributions of source code must retain the above copyright
%%%    notice, this list of conditions and the following disclaimer.
%%% 2. Redistributions in binary form must reproduce the above copyright
%%%    notice, this list of conditions and the following disclaimer in the
%%%    documentation and/or other materials provided with the distribution.
%%%
%%% THIS SOFTWARE IS PROVIDED BY AUTHOR AND CONTRIBUTORS ``AS IS'' AND
%%% ANY EXPRESS OR IMPLIED WARRANTIES, INCLUDING, BUT NOT LIMITED TO, THE
%%% IMPLIED WARRANTIES OF MERCHANTABILITY AND FITNESS FOR A PARTICULAR PURPOSE
%%% ARE DISCLAIMED.  IN NO EVENT SHALL AUTHOR OR CONTRIBUTORS BE LIABLE
%%% FOR ANY DIRECT, INDIRECT, INCIDENTAL, SPECIAL, EXEMPLARY, OR CONSEQUENTIAL
%%% DAMAGES (INCLUDING, BUT NOT LIMITED TO, PROCUREMENT OF SUBSTITUTE GOODS
%%% OR SERVICES; LOSS OF USE, DATA, OR PROFITS; OR BUSINESS INTERRUPTION)
%%% HOWEVER CAUSED AND ON ANY THEORY OF LIABILITY, WHETHER IN CONTRACT, STRICT
%%% LIABILITY, OR TORT (INCLUDING NEGLIGENCE OR OTHERWISE) ARISING IN ANY WAY
%%% OUT OF THE USE OF THIS SOFTWARE, EVEN IF ADVISED OF THE POSSIBILITY OF
%%% SUCH DAMAGE.

%% @author Ransom Richardson <ransom@ransomr.net>
%% @doc
%%
%% Implementation of requests to DynamoDB. This code is shared accross
%% all API versions.
%%
%% @end

-module(erlcloud_kinesis_impl).

-include("erlcloud.hrl").
-include("erlcloud_aws.hrl").

%% Helpers
-export([backoff/1, retry/2]).

%% Internal impl api
-export([request/3]).

-export_type([json_return/0, attempt/0, retry_fun/0]).

-type json_return() :: {ok, jsx:json_term()} | {error, term()}.

-type operation() :: string().
-spec request(aws_config(), operation(), jsx:json_term()) -> json_return().
request(Config0, Operation, Json) ->
    Body = case Json of
               [] -> <<"{}">>;
               _ -> jsx:encode(Json)
           end,
    case erlcloud_aws:update_config(Config0) of
        {ok, Config} ->
            Headers = headers(Config, Operation, Body),
            request_and_retry(Config, Headers, Body, {attempt, 1});
        {error, Reason} ->
            {error, Reason}
    end.

%% Error handling
%% see http://docs.aws.amazon.com/amazondynamodb/latest/developerguide/ErrorHandling.html

%% Although it is documented that you should use exponential backoff, exact delays or number of retries
%% are not specified.
%% boto (if I read the code correctly) waits 2^(Attempt - 2)*50ms before an attempt and will make 10 attempts,
%% which means it will wait up to 12.8 seconds before the last attempt.
%% This algorithm is similar, except that it waits a random interval up to 2^(Attempt-2)*100ms. The average
%% wait time should be the same as boto.

%% TODO make delay configurable
%% TODO refactor retry logic so that it can be used by all requests and move to erlcloud_aws

-define(NUM_ATTEMPTS, 10).

%% Sleep after an attempt
-spec backoff(pos_integer()) -> ok.
backoff(1) -> ok;
backoff(Attempt) ->
    timer:sleep(random:uniform((1 bsl (Attempt - 1)) * 100)).

-type attempt() :: {attempt, pos_integer()} | {error, term()}.
-type retry_fun() :: fun((pos_integer(), term()) -> attempt()).
-spec retry(pos_integer(), term()) -> attempt().
retry(Attempt, Reason) when Attempt >= ?NUM_ATTEMPTS ->
    {error, Reason};
retry(Attempt, _) ->
    backoff(Attempt),
    {attempt, Attempt + 1}.

-type headers() :: [{string(), string()}].
-spec request_and_retry(aws_config(), headers(), jsx:json_text(), attempt()) ->
                               {ok, jsx:json_term()} | {error, term()}.
request_and_retry(_, _, _, {error, Reason}) ->
    {error, Reason};
request_and_retry(Config, Headers, Body, {attempt, Attempt}) ->
    RetryFun = Config#aws_config.kinesis_retry,
    case erlcloud_httpc:request(
           url(Config), post,
<<<<<<< HEAD
           [{"content-type", "application/x-amz-json-1.1"} | Headers],
           Body, 1000, Config) of
=======
           [{<<"content-type">>, <<"application/x-amz-json-1.1">>} | Headers],
           Body, Config#aws_config.timeout, Config) of
>>>>>>> eac86075

        {ok, {{200, _}, _, RespBody}} ->
            %% TODO check crc
            {ok, jsx:decode(RespBody)};

        {ok, {{Status, StatusLine}, _, RespBody}} when Status >= 400 andalso Status < 500 ->
            case client_error(Status, StatusLine, RespBody) of
                {retry, Reason} ->
                    request_and_retry(Config, Headers, Body, RetryFun(Attempt, Reason));
                {error, Reason} ->
                    {error, Reason}
            end;

        {ok, {{Status, StatusLine}, _, RespBody}} when Status >= 500 ->
            request_and_retry(Config, Headers, Body, RetryFun(Attempt, {http_error, Status, StatusLine, RespBody}));

        {ok, {{Status, StatusLine}, _, RespBody}} ->
            {error, {http_error, Status, StatusLine, RespBody}};

        {error, Reason} ->
            %% TODO there may be some http errors, such as certificate error, that we don't want to retry
            request_and_retry(Config, Headers, Body, RetryFun(Attempt, Reason))
    end.

-spec client_error(pos_integer(), string(), binary()) -> {retry, term()} | {error, term()}.
client_error(Status, StatusLine, Body) ->
    case jsx:is_json(Body) of
        false ->
            {error, {http_error, Status, StatusLine, Body}};
        true ->
            Json = jsx:decode(Body),
            case proplists:get_value(<<"__type">>, Json) of
                undefined ->
                    {error, {http_error, Status, StatusLine, Body}};
                FullType ->
                    Message = proplists:get_value(<<"message">>, Json, <<>>),
                    case binary:split(FullType, <<"#">>) of
                        [_, <<"ProvisionedThroughputExceededException">> = Type] ->
                            {retry, {Type, Message}};
                        [_, <<"ThrottlingException">> = Type] ->
                            {retry, {Type, Message}};
                        [_, Type] ->
                            {error, {Type, Message}};
                        _ ->
                            {error, {http_error, Status, StatusLine, Body}}
                    end
            end
    end.

-spec headers(aws_config(), string(), binary()) -> headers().
headers(Config, Operation, Body) ->
    Headers = [{"host", Config#aws_config.kinesis_host},
               {"x-amz-target", Operation}],
    Region =
        case string:tokens(Config#aws_config.kinesis_host, ".") of
            [_, Value, _, _] ->
                Value;
            _ ->
                "us-east-1"
        end,
    erlcloud_aws:sign_v4(Config, Headers, Body, Region, "kinesis").

url(#aws_config{kinesis_scheme = Scheme, kinesis_host = Host} = Config) ->
    lists:flatten([Scheme, Host, port_spec(Config)]).

port_spec(#aws_config{kinesis_port=80}) ->
    "";
port_spec(#aws_config{kinesis_port=Port}) ->
    [":", erlang:integer_to_list(Port)].
<|MERGE_RESOLUTION|>--- conflicted
+++ resolved
@@ -101,13 +101,8 @@
     RetryFun = Config#aws_config.kinesis_retry,
     case erlcloud_httpc:request(
            url(Config), post,
-<<<<<<< HEAD
-           [{"content-type", "application/x-amz-json-1.1"} | Headers],
-           Body, 1000, Config) of
-=======
            [{<<"content-type">>, <<"application/x-amz-json-1.1">>} | Headers],
            Body, Config#aws_config.timeout, Config) of
->>>>>>> eac86075
 
         {ok, {{200, _}, _, RespBody}} ->
             %% TODO check crc
