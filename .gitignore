--- conflicted
+++ resolved
@@ -9,9 +9,6 @@
 deps/
 doc/
 .edts
-<<<<<<< HEAD
 *[#]*[#]
 *[#]*
-=======
-eunit.coverage.xml
->>>>>>> 9c6cda08
+eunit.coverage.xml