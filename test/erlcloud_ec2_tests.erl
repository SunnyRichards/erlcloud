--- conflicted
+++ resolved
@@ -26,14 +26,6 @@
     {foreach,
      fun start/0,
      fun stop/1,
-<<<<<<< HEAD
-     [fun describe_tags_input_tests/1,
-      fun describe_tags_output_tests/1,
-      fun describe_vpn_gateways_tests/1,
-      fun describe_customer_gateways_tests/1,
-      fun describe_vpn_connections_tests/1,
-      fun describe_images_tests/1]}.
-=======
      [
       fun describe_tags_input_tests/1,
       fun describe_tags_output_tests/1,
@@ -46,7 +38,6 @@
       fun describe_spot_fleet_request_input_tests/1,
       fun describe_spot_fleet_request_output_tests/1
      ]}.
->>>>>>> dfe410b5
 
 start() ->
     meck:new(erlcloud_httpc),
@@ -301,7 +292,6 @@
     %% Remaining AWS API examples return subsets of the same data
     output_tests(?_f(erlcloud_ec2:describe_tags()), Tests).
 
-<<<<<<< HEAD
 describe_vpn_gateways_tests(_) ->
     Tests = 
         [?_ec2_test(
@@ -486,7 +476,7 @@
     
     %% Remaining AWS API examples return subsets of the same data
     output_tests(?_f(erlcloud_ec2:describe_images()), Tests).
-=======
+
 %% RequestSpotFleet test based on the API examples:
 %% http://docs.aws.amazon.com/AWSEC2/latest/APIReference/API_RequestSpotFleet.html
 request_spot_fleet_input_tests(_) ->
@@ -724,5 +714,4 @@
       ]}
 
     })],
-    output_tests(?_f(erlcloud_ec2:describe_spot_fleet_instances("sfr-123f8fc2-cb31-425e-abcd-example2710")), Tests).
->>>>>>> dfe410b5
+    output_tests(?_f(erlcloud_ec2:describe_spot_fleet_instances("sfr-123f8fc2-cb31-425e-abcd-example2710")), Tests).