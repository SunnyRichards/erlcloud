-module(erlcloud_as_tests).
-include_lib("eunit/include/eunit.hrl").
-include("erlcloud_as.hrl").
-include_lib("erlcloud/include/erlcloud_aws.hrl").

%% Some simple unit tests for autoscaling functions.
%% These mostly just test correct parsing based on the AWS sample documents.
%% I thought that this would be at least somewhat useful for whenever I or
%% someone else wants to expand the various records to capture more of the
%% information provided by the AWS autoscaling APIs.
%% 
%% I've taken a bit of a shortcut here in mocking only the function
%% erlcloud_aws:aws_request_xml2 as I figured the other tests cover
%% the underlying HTTP well enough.

autoscaling_test_() ->
    {foreach,
     fun start/0,
     fun stop/1,
     [fun description_tests/1,
      fun terminate_tests/1,
<<<<<<< HEAD
      fun create_tests/1
     ]}.
=======
      fun detach_instances_tests/1]}.
>>>>>>> dfe410b5

start() ->
    meck:new(erlcloud_aws, [non_strict]),
    mocked_aws_xml().

stop(_) ->
    meck:unload(erlcloud_aws).

extract_result({ok, Res}) ->
    Res.

description_tests(_) ->
    [
     fun() ->
             ?assertEqual(extract_result(erlcloud_as:describe_groups()), 
                          expected_groups()) end,
     fun() ->
             ?assertEqual(extract_result(erlcloud_as:describe_instances()),
                          expected_instances()) end,
     fun() ->
             ?assertEqual(extract_result(erlcloud_as:describe_launch_configs()),
                          expected_launch_configs()) end,
     fun() ->
             ?assertEqual(extract_result(erlcloud_as:describe_scaling_activities("my-test-asg", 20, #aws_config{})),
                          expected_scaling_activity()) end
    ].

terminate_tests(_) ->
     [fun() ->
             Res = extract_result(erlcloud_as:terminate_instance("i-bdae7a84", true)),
             ?assertEqual(Res, expected_activity()) end].

create_tests(_) ->
    [fun() ->
             LC = #aws_launch_config{
                     name = "my-test-lc",
                     image_id = "ami-0078da69",
                     instance_type = "m1.small",
                     public_ip_address = true,
                     monitoring = false
                  },
             R = erlcloud_as:create_launch_config(LC, #aws_config{}),
             ?assertEqual(ok,R)
     end,
     fun() ->
             ASG = #aws_autoscaling_group{
                      group_name = "my-test-asg",
                      launch_configuration_name = "my-test-lc",
                      max_size = 10,
                      min_size = 1,
                      tags = [#aws_autoscaling_tag{'key' = "FOO",
                                                   'value' = "BAR",
                                                   'propogate_at_launch' = true}
                             ]
                   },
             R = erlcloud_as:create_auto_scaling_group(ASG, #aws_config{}),
             ?assertEqual(ok, R)
     end
    ].
                          
                          
    
detach_instances_tests(_) ->
     [fun() ->
             Res = extract_result(erlcloud_as:detach_instances(["i-bdae7a84"], "my-test-asg-lbs", false)),
             ?assertEqual(Res, expected_detach_activities()) end].
    
mocked_aws_xml() ->
    meck:expect(erlcloud_aws, default_config, [{[], #aws_config{}}]),
    meck:expect(erlcloud_aws, aws_request_xml4, [
                                                 mocked_groups(), 
                                                 mocked_instances(),
                                                 mocked_launch_configs(),
                                                 mocked_activity(),
<<<<<<< HEAD
                                                 mocked_scaling_activity(),
                                                 mocked_create_launch_config(),
                                                 mocked_create_asg()
                                                ]).
=======
                                                 mocked_detach_instances()]).
>>>>>>> dfe410b5

parsed_mock_response(Text) ->
    {ok, element(1, xmerl_scan:string(Text))}.

mocked_groups() ->
    {[post, '_', "/", [
                       {"Action", "DescribeAutoScalingGroups"}, 
                       {"Version", '_'}, 
                       {"MaxRecords", '_'}],
      "autoscaling", '_'], parsed_mock_response("
<DescribeAutoScalingGroupsResponse xmlns=\"http://autoscaling.amazonaws.com/doc/2011-01-01/\">
<DescribeAutoScalingGroupsResult>
    <AutoScalingGroups>
      <member>
        <Tags/>
        <SuspendedProcesses/>
        <AutoScalingGroupName>my-test-asg-lbs</AutoScalingGroupName>
        <HealthCheckType>ELB</HealthCheckType>
        <CreatedTime>2013-05-06T17:47:15.107Z</CreatedTime>
        <EnabledMetrics/>
        <LaunchConfigurationName>my-test-lc</LaunchConfigurationName>
        <Instances/>
        <DesiredCapacity>2</DesiredCapacity>
        <AvailabilityZones>
          <member>us-east-1b</member>
          <member>us-east-1a</member>
        </AvailabilityZones>
        <LoadBalancerNames>
          <member>my-test-asg-loadbalancer</member>
        </LoadBalancerNames>
        <MinSize>2</MinSize>
        <VPCZoneIdentifier/>
        <HealthCheckGracePeriod>120</HealthCheckGracePeriod>
        <DefaultCooldown>300</DefaultCooldown>
        <AutoScalingGroupARN>arn:aws:autoscaling:us-east-1:803981987763:autoScalingGroup:ca861182-c8f9-4ca7-b1eb-cd35505f5ebb
        :autoScalingGroupName/my-test-asg-lbs</AutoScalingGroupARN>
        <TerminationPolicies>
          <member>Default</member>
        </TerminationPolicies>
        <MaxSize>10</MaxSize>
      </member>
    </AutoScalingGroups>
  </DescribeAutoScalingGroupsResult>
  <ResponseMetadata>
    <RequestId>0f02a07d-b677-11e2-9eb0-dd50EXAMPLE</RequestId>
  </ResponseMetadata>
</DescribeAutoScalingGroupsResponse>")}.

expected_groups() ->
    [#aws_autoscaling_group{
        group_name = "my-test-asg-lbs",
        availability_zones = ["us-east-1b", "us-east-1a"],
        load_balancer_names = ["my-test-asg-loadbalancer"],
        tags = [],
        desired_capacity = 2,
        min_size = 2,
        max_size = 10,
        launch_configuration_name = "my-test-lc",
        vpc_zone_id = [""],
        instances = [],
        status = []
        
}].

mocked_instances() ->
    {[post, '_', "/", [
                       {"Action", "DescribeAutoScalingInstances"}, 
                       {"Version", '_'}, 
                       {"MaxRecords", '_'}],
      "autoscaling", '_'], {ok, element(1, xmerl_scan:string("
<DescribeAutoScalingInstancesResponse xmlns=\"http://autoscaling.amazonaws.com/doc/2011-01-01/\">
  <DescribeAutoScalingInstancesResult>
    <AutoScalingInstances>
      <member>
        <HealthStatus>Healthy</HealthStatus>
        <AutoScalingGroupName>my-test-asg</AutoScalingGroupName>
        <AvailabilityZone>us-east-1e</AvailabilityZone>
        <InstanceId>i-78e0d40b</InstanceId>
        <LaunchConfigurationName>my-test-lc</LaunchConfigurationName>
        <LifecycleState>InService</LifecycleState>
      </member>
    </AutoScalingInstances>
  </DescribeAutoScalingInstancesResult>
  <ResponseMetadata>
    <RequestId>df992dc3-b72f-11e2-81e1-750aa6EXAMPLE</RequestId>
  </ResponseMetadata>
</DescribeAutoScalingInstancesResponse>"))}}.

expected_instances() ->
    [#aws_autoscaling_instance{
        instance_id = "i-78e0d40b",
        launch_config_name = "my-test-lc",
        group_name = "my-test-asg",
        availability_zone = "us-east-1e",
        health_status = "Healthy",
        lifecycle_state = "InService"}].

mocked_launch_configs() ->
    {[post, '_', "/", [
                       {"Action", "DescribeLaunchConfigurations"}, 
                       {"Version", '_'}, 
                       {"MaxRecords", '_'}],
      "autoscaling", '_'], parsed_mock_response("
<DescribeLaunchConfigurationsResponse xmlns=\"http://autoscaling.amazonaws.com/doc/2011-01-01/\">
  <DescribeLaunchConfigurationsResult>
    <LaunchConfigurations>
      <member>
        <AssociatePublicIpAddress>true</AssociatePublicIpAddress>
        <SecurityGroups/>
        <PlacementTenancy>dedicated</PlacementTenancy>
        <CreatedTime>2013-01-21T23:04:42.200Z</CreatedTime>
        <KernelId/>
        <LaunchConfigurationName>my-test-lc</LaunchConfigurationName>
        <UserData/>
        <InstanceType>m1.small</InstanceType>
        <LaunchConfigurationARN>arn:aws:autoscaling:us-east-1:803981987763:launchConfiguration:
        9dbbbf87-6141-428a-a409-0752edbe6cad:launchConfigurationName/my-test-lc</LaunchConfigurationARN>
        <BlockDeviceMappings/>
        <ImageId>ami-514ac838</ImageId>
        <KeyName/>
        <RamdiskId/>
        <InstanceMonitoring>
          <Enabled>true</Enabled>
        </InstanceMonitoring>
        <EbsOptimized>false</EbsOptimized>
      </member>
    </LaunchConfigurations>
  </DescribeLaunchConfigurationsResult>
  <ResponseMetadata>
    <RequestId>d05a22f8-b690-11e2-bf8e-2113fEXAMPLE</RequestId>
  </ResponseMetadata>
</DescribeLaunchConfigurationsResponse>")}.

expected_launch_configs() ->
    [#aws_launch_config{
        name = "my-test-lc",
        image_id = "ami-514ac838",
        instance_type = "m1.small",
        tenancy = "dedicated",
        user_data = "",
        security_groups = [],
        public_ip_address = true,
        monitoring = true
       }].

mocked_activity() ->
    {[post, '_', "/", [
                       {"Action", "TerminateInstanceInAutoScalingGroup"}, 
                       {"Version", "2011-01-01"}, 
                       {"InstanceId", "i-bdae7a84"}, 
                       {"ShouldDecrementDesiredCapacity", "true"}],
      "autoscaling", '_'], parsed_mock_response("
<TerminateInstanceInAutoScalingGroupResponse xmlns=\"http://autoscaling.amazonaws.com/doc/2011-01-01/\">
  <TerminateInstanceInAutoScalingGroupResult>
    <Activity>
      <ActivityId>108433a0-2a4e-451f-94be-0c3931a86614</ActivityId>
      <StatusCode>InProgress</StatusCode>
      <StartTime>2014-07-29T22:40:09.571Z</StartTime>
      <Progress>0</Progress>
      <Cause>At 2014-07-29T22:40:09Z instance i-bdae7a84 was taken out of service in response to a user request, shrinking the capacity from 1 to 0.</Cause>
      <Details>{&quot;Availability Zone&quot;:&quot;us-east-1c&quot;}</Details>
      <Description>Terminating EC2 instance: i-bdae7a84</Description>
    </Activity>
  </TerminateInstanceInAutoScalingGroupResult>
  <ResponseMetadata>
    <RequestId>4b9ae945-1771-15f4-cf8f-692b7d0854fb</RequestId>
  </ResponseMetadata>
</TerminateInstanceInAutoScalingGroupResponse>")}.

mocked_scaling_activity() ->
    {[post, '_', "/", [
                       {"Action", "DescribeScalingActivities"}, 
                       {"Version", "2011-01-01"},
                       {"AutoScalingGroupName", "my-test-asg"},
                       {"MaxRecords", "20"}
                      ],
      "autoscaling", '_'], parsed_mock_response("
<DescribeScalingActivitiesResponse xmlns=\"http://ec2.amazonaws.com/doc/2011-01-01/\">
<DescribeScalingActivitiesResult>
<Activities>
   <member>
     <StatusCode>Failed</StatusCode>
     <Progress>0</Progress>
     <ActivityId>063308ae-aa22-4a9b-94f4-9faeEXAMPLE</ActivityId>
     <StartTime>2012-04-12T17:32:07.882Z</StartTime>
     <AutoScalingGroupName>my-test-asg</AutoScalingGroupName>
     <Cause>At 2012-04-12T17:31:30Z a user request created an AutoScalingGroup changing the desired capacity from 0 to 1.  At 2012-04-12T17:32:07Z an instance was started in response to a difference between desired and actual capacity, increasing the capacity from 0 to 1.</Cause>
     <Details>{}</Details>
     <Description>Launching a new EC2 instance.  Status Reason: The image id 'ami-4edb0327' does not exist. Launching EC2 instance failed.</Description>
     <EndTime>2012-04-12T17:32:08Z</EndTime>
     <StatusMessage>The image id 'ami-4edb0327' does not exist. Launching EC2 instance failed.</StatusMessage>
   </member>
</Activities>
  </DescribeScalingActivitiesResult>
  <ResponseMetadata>
   <RequestId>7a641adc-84c5-11e1-a8a5-217ebEXAMPLE</RequestId>
  </ResponseMetadata>
</DescribeScalingActivitiesResponse>")}.

mocked_create_launch_config() ->
    {[post, '_', "/", [
                       {"Action", "CreateLaunchConfiguration"}, 
                       {"Version", '_'},
                       {"LaunchConfigurationName", "my-test-lc"},
                       {"ImageId", "ami-0078da69"},
                       {"InstanceType", "m1.small"},
                       {"AssociatePublicIpAddress", "true"},
                       {"InstanceMonitoring.Enabled","false"}
                      ],
      "autoscaling", '_'], parsed_mock_response("
<CreateLaunchConfigurationResponse xmlns=\"http://autoscaling.amazonaws.com/doc/2011-01-01/\">
<ResponseMetadata>
   <RequestId>7c6e177f-f082-11e1-ac58-3714bEXAMPLE</RequestId>
</ResponseMetadata>
</CreateLaunchConfigurationResponse>")}.

mocked_create_asg() ->
    {[post, '_', "/", [
                       {"Action", "CreateAutoScalingGroup"}, 
                       {"Version", '_'},
                       {"AutoScalingGroupName", "my-test-asg"},
                       {"LaunchConfigurationName", "my-test-lc"},
                       {"MaxSize", "10"},
                       {"MinSize", "1"},
                       {"Tags.member.1.Key", "FOO"},
                       {"Tags.member.1.Value", "BAR"},
                       {"Tags.member.1.PropageteAtLaunch", "true"}
                      ],
      "autoscaling", '_'], parsed_mock_response("
<CreateAutoScalingGroupResponse xmlns=\"http://autoscaling.amazonaws.com/doc/2011-01-01/\">
<ResponseMetadata>
<RequestId>8d798a29-f083-11e1-bdfb-cb223EXAMPLE</RequestId>
</ResponseMetadata>
</CreateAutoScalingGroupResponse>")}.



expected_activity() ->
    #aws_autoscaling_activity{
        id = "108433a0-2a4e-451f-94be-0c3931a86614",
        group_name = [],
        cause = "At 2014-07-29T22:40:09Z instance i-bdae7a84 was taken out of service in response to a user request, shrinking the capacity from 1 to 0.",
        description = "Terminating EC2 instance: i-bdae7a84",
        details = "{\"Availability Zone\":\"us-east-1c\"}",
        status_code = "InProgress",
        status_msg = [],
        start_time = {{2014, 07, 29}, {22, 40, 09}},
        end_time = undefined,
        progress = 0}.

<<<<<<< HEAD
expected_scaling_activity() ->
    [#aws_autoscaling_activity{
        id = "063308ae-aa22-4a9b-94f4-9faeEXAMPLE",
        group_name = "my-test-asg",
        cause = "At 2012-04-12T17:31:30Z a user request created an AutoScalingGroup changing the desired capacity from 0 to 1.  At 2012-04-12T17:32:07Z an instance was started in response to a difference between desired and actual capacity, increasing the capacity from 0 to 1.",
        description = "Launching a new EC2 instance.  Status Reason: The image id 'ami-4edb0327' does not exist. Launching EC2 instance failed.",
        details = "{}",
        status_code = "Failed",
        status_msg = "The image id 'ami-4edb0327' does not exist. Launching EC2 instance failed.",
        start_time = {{2012,04,12}, {17,32,07}},
        end_time = {{2012,04,12}, {17,32,08}},
        progress = 0
      }].
=======
mocked_detach_instances() ->
    {[post, '_', "/", [
                       {"Action", "DetachInstances"},
                       {"Version", "2011-01-01"},
                       {"ShouldDecrementDesiredCapacity", "false"},
                       {"AutoScalingGroupName", "my-test-asg-lbs"},
                       {"InstanceIds.member.1", "i-bdae7a84"}],
      "autoscaling", '_'], parsed_mock_response("
<DetachInstancesResponse xmlns=\"http://autoscaling.amazonaws.com/doc/2011-01-01/\">
  <DetachInstancesResult>
      <Activities>
            <member>
                    <ActivityId>b8bd9d0c-194c-4b9a-a3e7-de6b960b4ea5</ActivityId>
                            <AutoScalingGroupName>my-test-asg-lbs</AutoScalingGroupName>
                                    <Description>Detaching EC2 instance: i-bdae7a84</Description>
                                            <Progress>50</Progress>
                                                    <Cause>At 2016-02-03T16:10:03Z instance i-bdae7a84 was detached in response to a user request, shrinking the capacity from 2 to 1.</Cause>
        <StartTime>2016-02-03T16:10:03.901Z</StartTime>
        <Details>{&quot;Availability Zone&quot;:&quot;eu-west-1a&quot;}</Details>
        <StatusCode>InProgress</StatusCode>
      </member>
    </Activities>
  </DetachInstancesResult>
  <ResponseMetadata>
    <RequestId>959cc9dc-ca90-11e5-b1ab-619935a1f6db</RequestId>
  </ResponseMetadata>
</DetachInstancesResponse>")}.

expected_detach_activities() ->
    [#aws_autoscaling_activity{
        id = "b8bd9d0c-194c-4b9a-a3e7-de6b960b4ea5",
        group_name = "my-test-asg-lbs",
        cause = "At 2016-02-03T16:10:03Z instance i-bdae7a84 was detached in response to a user request, shrinking the capacity from 2 to 1.",
        description = "Detaching EC2 instance: i-bdae7a84",
        details = "{\"Availability Zone\":\"eu-west-1a\"}",
        status_code = "InProgress",status_msg = [],
        start_time = {{2016,2,3},{16,10,3}},
        end_time = undefined,progress = 50}].
>>>>>>> dfe410b5
<|MERGE_RESOLUTION|>--- conflicted
+++ resolved
@@ -19,12 +19,8 @@
      fun stop/1,
      [fun description_tests/1,
       fun terminate_tests/1,
-<<<<<<< HEAD
-      fun create_tests/1
-     ]}.
-=======
+      fun create_tests/1,
       fun detach_instances_tests/1]}.
->>>>>>> dfe410b5
 
 start() ->
     meck:new(erlcloud_aws, [non_strict]),
@@ -99,14 +95,10 @@
                                                  mocked_instances(),
                                                  mocked_launch_configs(),
                                                  mocked_activity(),
-<<<<<<< HEAD
                                                  mocked_scaling_activity(),
                                                  mocked_create_launch_config(),
-                                                 mocked_create_asg()
-                                                ]).
-=======
+                                                 mocked_create_asg(),
                                                  mocked_detach_instances()]).
->>>>>>> dfe410b5
 
 parsed_mock_response(Text) ->
     {ok, element(1, xmerl_scan:string(Text))}.
@@ -357,7 +349,6 @@
         end_time = undefined,
         progress = 0}.
 
-<<<<<<< HEAD
 expected_scaling_activity() ->
     [#aws_autoscaling_activity{
         id = "063308ae-aa22-4a9b-94f4-9faeEXAMPLE",
@@ -371,7 +362,6 @@
         end_time = {{2012,04,12}, {17,32,08}},
         progress = 0
       }].
-=======
 mocked_detach_instances() ->
     {[post, '_', "/", [
                        {"Action", "DetachInstances"},
@@ -409,5 +399,4 @@
         details = "{\"Availability Zone\":\"eu-west-1a\"}",
         status_code = "InProgress",status_msg = [],
         start_time = {{2016,2,3},{16,10,3}},
-        end_time = undefined,progress = 50}].
->>>>>>> dfe410b5
+        end_time = undefined,progress = 50}].